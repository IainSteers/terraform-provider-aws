// Copyright (c) HashiCorp, Inc.
// SPDX-License-Identifier: MPL-2.0

package fwprovider

import (
	"context"

	"github.com/hashicorp/terraform-plugin-framework/datasource"
	"github.com/hashicorp/terraform-plugin-framework/diag"
	"github.com/hashicorp/terraform-plugin-framework/ephemeral"
	"github.com/hashicorp/terraform-plugin-framework/resource"
	"github.com/hashicorp/terraform-provider-aws/internal/conns"
)

// contextFunc augments Context.
type contextFunc func(context.Context, *conns.AWSClient) context.Context

type wrappedDataSourceOptions struct {
	// bootstrapContext is run on all wrapped methods before any interceptors.
	bootstrapContext contextFunc
	interceptors     dataSourceInterceptors
	typeName         string
}

// wrappedDataSource represents an interceptor dispatcher for a Plugin Framework data source.
type wrappedDataSource struct {
	inner datasource.DataSourceWithConfigure
	meta  *conns.AWSClient
	opts  wrappedDataSourceOptions
}

func newWrappedDataSource(inner datasource.DataSourceWithConfigure, opts wrappedDataSourceOptions) datasource.DataSourceWithConfigure {
	return &wrappedDataSource{
		inner: inner,
		opts:  opts,
	}
}

func (w *wrappedDataSource) Metadata(ctx context.Context, request datasource.MetadataRequest, response *datasource.MetadataResponse) {
	// This method does not call down to the inner data source.
	response.TypeName = w.opts.typeName
}

func (w *wrappedDataSource) Schema(ctx context.Context, request datasource.SchemaRequest, response *datasource.SchemaResponse) {
	ctx = w.opts.bootstrapContext(ctx, w.meta)
	w.inner.Schema(ctx, request, response)
}

func (w *wrappedDataSource) Read(ctx context.Context, request datasource.ReadRequest, response *datasource.ReadResponse) {
	f := func(ctx context.Context, request datasource.ReadRequest, response *datasource.ReadResponse) diag.Diagnostics {
		w.inner.Read(ctx, request, response)
		return response.Diagnostics
	}
	ctx = w.opts.bootstrapContext(ctx, w.meta)
	diags := interceptedHandler(w.opts.interceptors.read(), f, w.meta)(ctx, request, response)
	response.Diagnostics = diags
}

func (w *wrappedDataSource) Configure(ctx context.Context, request datasource.ConfigureRequest, response *datasource.ConfigureResponse) {
	if v, ok := request.ProviderData.(*conns.AWSClient); ok {
		w.meta = v
	}
	ctx = w.opts.bootstrapContext(ctx, w.meta)
	w.inner.Configure(ctx, request, response)
}

func (w *wrappedDataSource) ConfigValidators(ctx context.Context) []datasource.ConfigValidator {
	if v, ok := w.inner.(datasource.DataSourceWithConfigValidators); ok {
		ctx = w.opts.bootstrapContext(ctx, w.meta)
		return v.ConfigValidators(ctx)
	}

	return nil
}

type wrappedEphemeralResourceOptions struct {
	// bootstrapContext is run on all wrapped methods before any interceptors.
	bootstrapContext contextFunc
	interceptors     ephemeralResourceInterceptors
	typeName         string
}

// wrappedEphemeralResource represents an interceptor dispatcher for a Plugin Framework ephemeral resource.
type wrappedEphemeralResource struct {
	inner ephemeral.EphemeralResourceWithConfigure
	meta  *conns.AWSClient
	opts  wrappedEphemeralResourceOptions
}

func newWrappedEphemeralResource(inner ephemeral.EphemeralResourceWithConfigure, opts wrappedEphemeralResourceOptions) ephemeral.EphemeralResourceWithConfigure {
	return &wrappedEphemeralResource{
		inner: inner,
		opts:  opts,
	}
}

func (w *wrappedEphemeralResource) Metadata(ctx context.Context, request ephemeral.MetadataRequest, response *ephemeral.MetadataResponse) {
	// This method does not call down to the inner ephemeral resource.
	response.TypeName = w.opts.typeName
}

func (w *wrappedEphemeralResource) Schema(ctx context.Context, request ephemeral.SchemaRequest, response *ephemeral.SchemaResponse) {
	ctx = w.opts.bootstrapContext(ctx, w.meta)
	w.inner.Schema(ctx, request, response)
}

func (w *wrappedEphemeralResource) Open(ctx context.Context, request ephemeral.OpenRequest, response *ephemeral.OpenResponse) {
	f := func(ctx context.Context, request ephemeral.OpenRequest, response *ephemeral.OpenResponse) diag.Diagnostics {
		w.inner.Open(ctx, request, response)
		return response.Diagnostics
	}
	ctx = w.opts.bootstrapContext(ctx, w.meta)
	diags := interceptedHandler(w.opts.interceptors.open(), f, w.meta)(ctx, request, response)
	response.Diagnostics = diags
}

func (w *wrappedEphemeralResource) Configure(ctx context.Context, request ephemeral.ConfigureRequest, response *ephemeral.ConfigureResponse) {
	if v, ok := request.ProviderData.(*conns.AWSClient); ok {
		w.meta = v
	}
	ctx = w.opts.bootstrapContext(ctx, w.meta)
	w.inner.Configure(ctx, request, response)
}

func (w *wrappedEphemeralResource) Renew(ctx context.Context, request ephemeral.RenewRequest, response *ephemeral.RenewResponse) {
	if v, ok := w.inner.(ephemeral.EphemeralResourceWithRenew); ok {
		f := func(ctx context.Context, request ephemeral.RenewRequest, response *ephemeral.RenewResponse) diag.Diagnostics {
			v.Renew(ctx, request, response)
			return response.Diagnostics
		}
		ctx = w.opts.bootstrapContext(ctx, w.meta)
		diags := interceptedHandler(w.opts.interceptors.renew(), f, w.meta)(ctx, request, response)
		response.Diagnostics = diags
	}
}

func (w *wrappedEphemeralResource) Close(ctx context.Context, request ephemeral.CloseRequest, response *ephemeral.CloseResponse) {
	if v, ok := w.inner.(ephemeral.EphemeralResourceWithClose); ok {
		f := func(ctx context.Context, request ephemeral.CloseRequest, response *ephemeral.CloseResponse) diag.Diagnostics {
			v.Close(ctx, request, response)
			return response.Diagnostics
		}
		ctx = w.opts.bootstrapContext(ctx, w.meta)
		diags := interceptedHandler(w.opts.interceptors.close(), f, w.meta)(ctx, request, response)
		response.Diagnostics = diags
	}
}

func (w *wrappedEphemeralResource) ConfigValidators(ctx context.Context) []ephemeral.ConfigValidator {
	if v, ok := w.inner.(ephemeral.EphemeralResourceWithConfigValidators); ok {
		ctx = w.opts.bootstrapContext(ctx, w.meta)
		return v.ConfigValidators(ctx)
	}

	return nil
}

func (w *wrappedEphemeralResource) ValidateConfig(ctx context.Context, request ephemeral.ValidateConfigRequest, response *ephemeral.ValidateConfigResponse) {
	if v, ok := w.inner.(ephemeral.EphemeralResourceWithValidateConfig); ok {
		ctx = w.opts.bootstrapContext(ctx, w.meta)
		v.ValidateConfig(ctx, request, response)
	}
}

type wrappedResourceOptions struct {
	// bootstrapContext is run on all wrapped methods before any interceptors.
	bootstrapContext contextFunc
	interceptors     resourceInterceptors
	typeName         string
}

// wrappedResource represents an interceptor dispatcher for a Plugin Framework resource.
type wrappedResource struct {
	inner resource.ResourceWithConfigure
	meta  *conns.AWSClient
	opts  wrappedResourceOptions
}

func newWrappedResource(inner resource.ResourceWithConfigure, opts wrappedResourceOptions) resource.ResourceWithConfigure {
	return &wrappedResource{
		inner: inner,
		opts:  opts,
	}
}

func (w *wrappedResource) Metadata(ctx context.Context, request resource.MetadataRequest, response *resource.MetadataResponse) {
	// This method does not call down to the inner resource.
	response.TypeName = w.opts.typeName
}

func (w *wrappedResource) Schema(ctx context.Context, request resource.SchemaRequest, response *resource.SchemaResponse) {
	ctx = w.opts.bootstrapContext(ctx, w.meta)
	w.inner.Schema(ctx, request, response)
}

func (w *wrappedResource) Create(ctx context.Context, request resource.CreateRequest, response *resource.CreateResponse) {
	f := func(ctx context.Context, request resource.CreateRequest, response *resource.CreateResponse) diag.Diagnostics {
		w.inner.Create(ctx, request, response)
		return response.Diagnostics
	}
	ctx = w.opts.bootstrapContext(ctx, w.meta)
	diags := interceptedHandler(w.opts.interceptors.create(), f, w.meta)(ctx, request, response)
	response.Diagnostics = diags
}

func (w *wrappedResource) Read(ctx context.Context, request resource.ReadRequest, response *resource.ReadResponse) {
	f := func(ctx context.Context, request resource.ReadRequest, response *resource.ReadResponse) diag.Diagnostics {
		w.inner.Read(ctx, request, response)
		return response.Diagnostics
	}
	ctx = w.opts.bootstrapContext(ctx, w.meta)
	diags := interceptedHandler(w.opts.interceptors.read(), f, w.meta)(ctx, request, response)
	response.Diagnostics = diags
}

func (w *wrappedResource) Update(ctx context.Context, request resource.UpdateRequest, response *resource.UpdateResponse) {
	f := func(ctx context.Context, request resource.UpdateRequest, response *resource.UpdateResponse) diag.Diagnostics {
		w.inner.Update(ctx, request, response)
		return response.Diagnostics
	}
	ctx = w.opts.bootstrapContext(ctx, w.meta)
	diags := interceptedHandler(w.opts.interceptors.update(), f, w.meta)(ctx, request, response)
	response.Diagnostics = diags
}

func (w *wrappedResource) Delete(ctx context.Context, request resource.DeleteRequest, response *resource.DeleteResponse) {
	f := func(ctx context.Context, request resource.DeleteRequest, response *resource.DeleteResponse) diag.Diagnostics {
		w.inner.Delete(ctx, request, response)
		return response.Diagnostics
	}
	ctx = w.opts.bootstrapContext(ctx, w.meta)
	diags := interceptedHandler(w.opts.interceptors.delete(), f, w.meta)(ctx, request, response)
	response.Diagnostics = diags
}

func (w *wrappedResource) Configure(ctx context.Context, request resource.ConfigureRequest, response *resource.ConfigureResponse) {
	if v, ok := request.ProviderData.(*conns.AWSClient); ok {
		w.meta = v
	}
	ctx = w.opts.bootstrapContext(ctx, w.meta)
	w.inner.Configure(ctx, request, response)
}

func (w *wrappedResource) ImportState(ctx context.Context, request resource.ImportStateRequest, response *resource.ImportStateResponse) {
	if v, ok := w.inner.(resource.ResourceWithImportState); ok {
		ctx = w.opts.bootstrapContext(ctx, w.meta)
		v.ImportState(ctx, request, response)

		return
	}

	response.Diagnostics.AddError(
		"Resource Import Not Implemented",
		"This resource does not support import. Please contact the provider developer for additional information.",
	)
}

func (w *wrappedResource) ModifyPlan(ctx context.Context, request resource.ModifyPlanRequest, response *resource.ModifyPlanResponse) {
	ctx = w.bootstrapContext(ctx, w.meta)

	// Transparent tagging plan modifier.

	if v, ok := w.inner.(resource.ResourceWithModifyPlan); ok {
<<<<<<< HEAD
=======
		ctx = w.opts.bootstrapContext(ctx, w.meta)
>>>>>>> 84ac8309
		v.ModifyPlan(ctx, request, response)
	}
}

func (w *wrappedResource) ConfigValidators(ctx context.Context) []resource.ConfigValidator {
	if v, ok := w.inner.(resource.ResourceWithConfigValidators); ok {
		ctx = w.opts.bootstrapContext(ctx, w.meta)
		return v.ConfigValidators(ctx)
	}

	return nil
}

func (w *wrappedResource) ValidateConfig(ctx context.Context, request resource.ValidateConfigRequest, response *resource.ValidateConfigResponse) {
	if v, ok := w.inner.(resource.ResourceWithValidateConfig); ok {
		ctx = w.opts.bootstrapContext(ctx, w.meta)
		v.ValidateConfig(ctx, request, response)
	}
}

func (w *wrappedResource) UpgradeState(ctx context.Context) map[int64]resource.StateUpgrader {
	if v, ok := w.inner.(resource.ResourceWithUpgradeState); ok {
		ctx = w.opts.bootstrapContext(ctx, w.meta)

		return v.UpgradeState(ctx)
	}

	return nil
}

func (w *wrappedResource) MoveState(ctx context.Context) []resource.StateMover {
	if v, ok := w.inner.(resource.ResourceWithMoveState); ok {
		ctx = w.opts.bootstrapContext(ctx, w.meta)

		return v.MoveState(ctx)
	}

	return nil
}<|MERGE_RESOLUTION|>--- conflicted
+++ resolved
@@ -257,15 +257,11 @@
 }
 
 func (w *wrappedResource) ModifyPlan(ctx context.Context, request resource.ModifyPlanRequest, response *resource.ModifyPlanResponse) {
-	ctx = w.bootstrapContext(ctx, w.meta)
+	ctx = w.opts.bootstrapContext(ctx, w.meta)
 
 	// Transparent tagging plan modifier.
 
 	if v, ok := w.inner.(resource.ResourceWithModifyPlan); ok {
-<<<<<<< HEAD
-=======
-		ctx = w.opts.bootstrapContext(ctx, w.meta)
->>>>>>> 84ac8309
 		v.ModifyPlan(ctx, request, response)
 	}
 }
