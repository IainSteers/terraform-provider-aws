// Copyright (c) HashiCorp, Inc.
// SPDX-License-Identifier: MPL-2.0

package fwprovider

import (
	"context"

	"github.com/hashicorp/terraform-plugin-framework/datasource"
	"github.com/hashicorp/terraform-plugin-framework/diag"
	"github.com/hashicorp/terraform-plugin-framework/ephemeral"
	"github.com/hashicorp/terraform-plugin-framework/path"
	"github.com/hashicorp/terraform-plugin-framework/resource"
	"github.com/hashicorp/terraform-provider-aws/internal/conns"
	fwflex "github.com/hashicorp/terraform-provider-aws/internal/framework/flex"
	tftags "github.com/hashicorp/terraform-provider-aws/internal/tags"
	"github.com/hashicorp/terraform-provider-aws/names"
)

// contextFunc augments Context.
type contextFunc func(context.Context, *conns.AWSClient) context.Context

type wrappedDataSourceOptions struct {
	// bootstrapContext is run on all wrapped methods before any interceptors.
	bootstrapContext contextFunc
	interceptors     dataSourceInterceptors
	typeName         string
}

// wrappedDataSource represents an interceptor dispatcher for a Plugin Framework data source.
type wrappedDataSource struct {
	inner datasource.DataSourceWithConfigure
	meta  *conns.AWSClient
	opts  wrappedDataSourceOptions
}

func newWrappedDataSource(inner datasource.DataSourceWithConfigure, opts wrappedDataSourceOptions) datasource.DataSourceWithConfigure {
	return &wrappedDataSource{
		inner: inner,
		opts:  opts,
	}
}

func (w *wrappedDataSource) Metadata(ctx context.Context, request datasource.MetadataRequest, response *datasource.MetadataResponse) {
	// This method does not call down to the inner data source.
	response.TypeName = w.opts.typeName
}

func (w *wrappedDataSource) Schema(ctx context.Context, request datasource.SchemaRequest, response *datasource.SchemaResponse) {
	ctx = w.opts.bootstrapContext(ctx, w.meta)
	w.inner.Schema(ctx, request, response)
}

func (w *wrappedDataSource) Read(ctx context.Context, request datasource.ReadRequest, response *datasource.ReadResponse) {
	f := func(ctx context.Context, request datasource.ReadRequest, response *datasource.ReadResponse) diag.Diagnostics {
		w.inner.Read(ctx, request, response)
		return response.Diagnostics
	}
	ctx = w.opts.bootstrapContext(ctx, w.meta)
	diags := interceptedHandler(w.opts.interceptors.read(), f, w.meta)(ctx, request, response)
	response.Diagnostics = diags
}

func (w *wrappedDataSource) Configure(ctx context.Context, request datasource.ConfigureRequest, response *datasource.ConfigureResponse) {
	if v, ok := request.ProviderData.(*conns.AWSClient); ok {
		w.meta = v
	}
	ctx = w.opts.bootstrapContext(ctx, w.meta)
	w.inner.Configure(ctx, request, response)
}

func (w *wrappedDataSource) ConfigValidators(ctx context.Context) []datasource.ConfigValidator {
	if v, ok := w.inner.(datasource.DataSourceWithConfigValidators); ok {
		ctx = w.opts.bootstrapContext(ctx, w.meta)
		return v.ConfigValidators(ctx)
	}

	return nil
}

type wrappedEphemeralResourceOptions struct {
	// bootstrapContext is run on all wrapped methods before any interceptors.
	bootstrapContext contextFunc
	interceptors     ephemeralResourceInterceptors
	typeName         string
<<<<<<< HEAD
}

// wrappedEphemeralResource represents an interceptor dispatcher for a Plugin Framework ephemeral resource.
type wrappedEphemeralResource struct {
	inner ephemeral.EphemeralResourceWithConfigure
	meta  *conns.AWSClient
	opts  wrappedEphemeralResourceOptions
}

=======
}

// wrappedEphemeralResource represents an interceptor dispatcher for a Plugin Framework ephemeral resource.
type wrappedEphemeralResource struct {
	inner ephemeral.EphemeralResourceWithConfigure
	meta  *conns.AWSClient
	opts  wrappedEphemeralResourceOptions
}

>>>>>>> 745e445b
func newWrappedEphemeralResource(inner ephemeral.EphemeralResourceWithConfigure, opts wrappedEphemeralResourceOptions) ephemeral.EphemeralResourceWithConfigure {
	return &wrappedEphemeralResource{
		inner: inner,
		opts:  opts,
	}
}

func (w *wrappedEphemeralResource) Metadata(ctx context.Context, request ephemeral.MetadataRequest, response *ephemeral.MetadataResponse) {
	// This method does not call down to the inner ephemeral resource.
	response.TypeName = w.opts.typeName
}

func (w *wrappedEphemeralResource) Schema(ctx context.Context, request ephemeral.SchemaRequest, response *ephemeral.SchemaResponse) {
	ctx = w.opts.bootstrapContext(ctx, w.meta)
	w.inner.Schema(ctx, request, response)
}

func (w *wrappedEphemeralResource) Open(ctx context.Context, request ephemeral.OpenRequest, response *ephemeral.OpenResponse) {
	f := func(ctx context.Context, request ephemeral.OpenRequest, response *ephemeral.OpenResponse) diag.Diagnostics {
		w.inner.Open(ctx, request, response)
		return response.Diagnostics
	}
	ctx = w.opts.bootstrapContext(ctx, w.meta)
	diags := interceptedHandler(w.opts.interceptors.open(), f, w.meta)(ctx, request, response)
	response.Diagnostics = diags
}

func (w *wrappedEphemeralResource) Configure(ctx context.Context, request ephemeral.ConfigureRequest, response *ephemeral.ConfigureResponse) {
	if v, ok := request.ProviderData.(*conns.AWSClient); ok {
		w.meta = v
	}
	ctx = w.opts.bootstrapContext(ctx, w.meta)
	w.inner.Configure(ctx, request, response)
}

func (w *wrappedEphemeralResource) Renew(ctx context.Context, request ephemeral.RenewRequest, response *ephemeral.RenewResponse) {
	if v, ok := w.inner.(ephemeral.EphemeralResourceWithRenew); ok {
		f := func(ctx context.Context, request ephemeral.RenewRequest, response *ephemeral.RenewResponse) diag.Diagnostics {
			v.Renew(ctx, request, response)
			return response.Diagnostics
		}
		ctx = w.opts.bootstrapContext(ctx, w.meta)
		diags := interceptedHandler(w.opts.interceptors.renew(), f, w.meta)(ctx, request, response)
		response.Diagnostics = diags
	}
}

func (w *wrappedEphemeralResource) Close(ctx context.Context, request ephemeral.CloseRequest, response *ephemeral.CloseResponse) {
	if v, ok := w.inner.(ephemeral.EphemeralResourceWithClose); ok {
		f := func(ctx context.Context, request ephemeral.CloseRequest, response *ephemeral.CloseResponse) diag.Diagnostics {
			v.Close(ctx, request, response)
			return response.Diagnostics
		}
		ctx = w.opts.bootstrapContext(ctx, w.meta)
		diags := interceptedHandler(w.opts.interceptors.close(), f, w.meta)(ctx, request, response)
		response.Diagnostics = diags
	}
}

func (w *wrappedEphemeralResource) ConfigValidators(ctx context.Context) []ephemeral.ConfigValidator {
	if v, ok := w.inner.(ephemeral.EphemeralResourceWithConfigValidators); ok {
		ctx = w.opts.bootstrapContext(ctx, w.meta)
		return v.ConfigValidators(ctx)
	}

	return nil
}

func (w *wrappedEphemeralResource) ValidateConfig(ctx context.Context, request ephemeral.ValidateConfigRequest, response *ephemeral.ValidateConfigResponse) {
	if v, ok := w.inner.(ephemeral.EphemeralResourceWithValidateConfig); ok {
		ctx = w.opts.bootstrapContext(ctx, w.meta)
		v.ValidateConfig(ctx, request, response)
	}
}

type wrappedResourceOptions struct {
	// bootstrapContext is run on all wrapped methods before any interceptors.
<<<<<<< HEAD
	bootstrapContext contextFunc
	interceptors     resourceInterceptors
	typeName         string
=======
	bootstrapContext       contextFunc
	interceptors           resourceInterceptors
	typeName               string
	usesTransparentTagging bool
>>>>>>> 745e445b
}

// wrappedResource represents an interceptor dispatcher for a Plugin Framework resource.
type wrappedResource struct {
	inner resource.ResourceWithConfigure
	meta  *conns.AWSClient
	opts  wrappedResourceOptions
}

func newWrappedResource(inner resource.ResourceWithConfigure, opts wrappedResourceOptions) resource.ResourceWithConfigure {
	return &wrappedResource{
		inner: inner,
		opts:  opts,
	}
}

func (w *wrappedResource) Metadata(ctx context.Context, request resource.MetadataRequest, response *resource.MetadataResponse) {
	// This method does not call down to the inner resource.
	response.TypeName = w.opts.typeName
}

func (w *wrappedResource) Schema(ctx context.Context, request resource.SchemaRequest, response *resource.SchemaResponse) {
	ctx = w.opts.bootstrapContext(ctx, w.meta)
	w.inner.Schema(ctx, request, response)
}

func (w *wrappedResource) Create(ctx context.Context, request resource.CreateRequest, response *resource.CreateResponse) {
	f := func(ctx context.Context, request resource.CreateRequest, response *resource.CreateResponse) diag.Diagnostics {
		w.inner.Create(ctx, request, response)
		return response.Diagnostics
	}
	ctx = w.opts.bootstrapContext(ctx, w.meta)
	diags := interceptedHandler(w.opts.interceptors.create(), f, w.meta)(ctx, request, response)
	response.Diagnostics = diags
}

func (w *wrappedResource) Read(ctx context.Context, request resource.ReadRequest, response *resource.ReadResponse) {
	f := func(ctx context.Context, request resource.ReadRequest, response *resource.ReadResponse) diag.Diagnostics {
		w.inner.Read(ctx, request, response)
		return response.Diagnostics
	}
	ctx = w.opts.bootstrapContext(ctx, w.meta)
	diags := interceptedHandler(w.opts.interceptors.read(), f, w.meta)(ctx, request, response)
	response.Diagnostics = diags
}

func (w *wrappedResource) Update(ctx context.Context, request resource.UpdateRequest, response *resource.UpdateResponse) {
	f := func(ctx context.Context, request resource.UpdateRequest, response *resource.UpdateResponse) diag.Diagnostics {
		w.inner.Update(ctx, request, response)
		return response.Diagnostics
	}
	ctx = w.opts.bootstrapContext(ctx, w.meta)
	diags := interceptedHandler(w.opts.interceptors.update(), f, w.meta)(ctx, request, response)
	response.Diagnostics = diags
}

func (w *wrappedResource) Delete(ctx context.Context, request resource.DeleteRequest, response *resource.DeleteResponse) {
	f := func(ctx context.Context, request resource.DeleteRequest, response *resource.DeleteResponse) diag.Diagnostics {
		w.inner.Delete(ctx, request, response)
		return response.Diagnostics
	}
	ctx = w.opts.bootstrapContext(ctx, w.meta)
	diags := interceptedHandler(w.opts.interceptors.delete(), f, w.meta)(ctx, request, response)
	response.Diagnostics = diags
}

func (w *wrappedResource) Configure(ctx context.Context, request resource.ConfigureRequest, response *resource.ConfigureResponse) {
	if v, ok := request.ProviderData.(*conns.AWSClient); ok {
		w.meta = v
	}
	ctx = w.opts.bootstrapContext(ctx, w.meta)
	w.inner.Configure(ctx, request, response)
}

func (w *wrappedResource) ImportState(ctx context.Context, request resource.ImportStateRequest, response *resource.ImportStateResponse) {
	if v, ok := w.inner.(resource.ResourceWithImportState); ok {
		ctx = w.opts.bootstrapContext(ctx, w.meta)
		v.ImportState(ctx, request, response)

		return
	}

	response.Diagnostics.AddError(
		"Resource Import Not Implemented",
		"This resource does not support import. Please contact the provider developer for additional information.",
	)
}

func (w *wrappedResource) ModifyPlan(ctx context.Context, request resource.ModifyPlanRequest, response *resource.ModifyPlanResponse) {
	ctx = w.opts.bootstrapContext(ctx, w.meta)

	if w.opts.usesTransparentTagging {
		w.setTagsAll(ctx, request, response)
		if response.Diagnostics.HasError() {
			return
		}
	}

	if v, ok := w.inner.(resource.ResourceWithModifyPlan); ok {
<<<<<<< HEAD
		ctx = w.opts.bootstrapContext(ctx, w.meta)
=======
>>>>>>> 745e445b
		v.ModifyPlan(ctx, request, response)
	}
}

func (w *wrappedResource) ConfigValidators(ctx context.Context) []resource.ConfigValidator {
	if v, ok := w.inner.(resource.ResourceWithConfigValidators); ok {
		ctx = w.opts.bootstrapContext(ctx, w.meta)
		return v.ConfigValidators(ctx)
	}

	return nil
}

func (w *wrappedResource) ValidateConfig(ctx context.Context, request resource.ValidateConfigRequest, response *resource.ValidateConfigResponse) {
	if v, ok := w.inner.(resource.ResourceWithValidateConfig); ok {
		ctx = w.opts.bootstrapContext(ctx, w.meta)
		v.ValidateConfig(ctx, request, response)
	}
}

func (w *wrappedResource) UpgradeState(ctx context.Context) map[int64]resource.StateUpgrader {
	if v, ok := w.inner.(resource.ResourceWithUpgradeState); ok {
		ctx = w.opts.bootstrapContext(ctx, w.meta)

		return v.UpgradeState(ctx)
	}

	return nil
}

func (w *wrappedResource) MoveState(ctx context.Context) []resource.StateMover {
	if v, ok := w.inner.(resource.ResourceWithMoveState); ok {
		ctx = w.opts.bootstrapContext(ctx, w.meta)

		return v.MoveState(ctx)
	}

	return nil
}

// setTagsAll is a plan modifier that calculates the new value for the `tags_all` attribute.
func (w *wrappedResource) setTagsAll(ctx context.Context, request resource.ModifyPlanRequest, response *resource.ModifyPlanResponse) {
	// If the entire plan is null, the resource is planned for destruction.
	if request.Plan.Raw.IsNull() {
		return
	}

	var planTags tftags.Map
	response.Diagnostics.Append(request.Plan.GetAttribute(ctx, path.Root(names.AttrTags), &planTags)...)
	if response.Diagnostics.HasError() {
		return
	}

	if planTags.IsWhollyKnown() {
		allTags := w.meta.DefaultTagsConfig(ctx).MergeTags(tftags.New(ctx, planTags)).IgnoreConfig(w.meta.IgnoreTagsConfig(ctx))
		response.Diagnostics.Append(response.Plan.SetAttribute(ctx, path.Root(names.AttrTagsAll), fwflex.FlattenFrameworkStringValueMapLegacy(ctx, allTags.Map()))...)
	} else {
		response.Diagnostics.Append(response.Plan.SetAttribute(ctx, path.Root(names.AttrTagsAll), tftags.Unknown)...)
	}
}<|MERGE_RESOLUTION|>--- conflicted
+++ resolved
@@ -83,7 +83,6 @@
 	bootstrapContext contextFunc
 	interceptors     ephemeralResourceInterceptors
 	typeName         string
-<<<<<<< HEAD
 }
 
 // wrappedEphemeralResource represents an interceptor dispatcher for a Plugin Framework ephemeral resource.
@@ -93,17 +92,6 @@
 	opts  wrappedEphemeralResourceOptions
 }
 
-=======
-}
-
-// wrappedEphemeralResource represents an interceptor dispatcher for a Plugin Framework ephemeral resource.
-type wrappedEphemeralResource struct {
-	inner ephemeral.EphemeralResourceWithConfigure
-	meta  *conns.AWSClient
-	opts  wrappedEphemeralResourceOptions
-}
-
->>>>>>> 745e445b
 func newWrappedEphemeralResource(inner ephemeral.EphemeralResourceWithConfigure, opts wrappedEphemeralResourceOptions) ephemeral.EphemeralResourceWithConfigure {
 	return &wrappedEphemeralResource{
 		inner: inner,
@@ -181,16 +169,10 @@
 
 type wrappedResourceOptions struct {
 	// bootstrapContext is run on all wrapped methods before any interceptors.
-<<<<<<< HEAD
-	bootstrapContext contextFunc
-	interceptors     resourceInterceptors
-	typeName         string
-=======
 	bootstrapContext       contextFunc
 	interceptors           resourceInterceptors
 	typeName               string
 	usesTransparentTagging bool
->>>>>>> 745e445b
 }
 
 // wrappedResource represents an interceptor dispatcher for a Plugin Framework resource.
@@ -290,10 +272,6 @@
 	}
 
 	if v, ok := w.inner.(resource.ResourceWithModifyPlan); ok {
-<<<<<<< HEAD
-		ctx = w.opts.bootstrapContext(ctx, w.meta)
-=======
->>>>>>> 745e445b
 		v.ModifyPlan(ctx, request, response)
 	}
 }
