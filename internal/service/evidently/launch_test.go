package evidently_test

import (
	"context"
	"fmt"
	"testing"
	"time"

	"github.com/aws/aws-sdk-go/service/cloudwatchevidently"
	sdkacctest "github.com/hashicorp/terraform-plugin-sdk/v2/helper/acctest"
	"github.com/hashicorp/terraform-plugin-sdk/v2/helper/resource"
	"github.com/hashicorp/terraform-plugin-sdk/v2/terraform"
	"github.com/hashicorp/terraform-provider-aws/internal/acctest"
	"github.com/hashicorp/terraform-provider-aws/internal/conns"
	tfcloudwatchevidently "github.com/hashicorp/terraform-provider-aws/internal/service/evidently"
	"github.com/hashicorp/terraform-provider-aws/internal/tfresource"
)

func TestAccEvidentlyLaunch_basic(t *testing.T) {
	ctx := acctest.Context(t)
	var launch cloudwatchevidently.Launch

	rName := sdkacctest.RandomWithPrefix(acctest.ResourcePrefix)
	rName2 := sdkacctest.RandomWithPrefix(acctest.ResourcePrefix)
	rName3 := sdkacctest.RandomWithPrefix(acctest.ResourcePrefix)
	startTime := time.Now().AddDate(0, 0, 2).Format("2006-01-02T15:04:05Z")
	resourceName := "aws_evidently_launch.test"

	resource.ParallelTest(t, resource.TestCase{
		PreCheck: func() {
<<<<<<< HEAD
			acctest.PreCheck(ctx, t)
			acctest.PreCheckPartitionHasService(cloudwatchevidently.EndpointsID, t)
=======
			acctest.PreCheck(t)
			acctest.PreCheckPartitionHasService(t, cloudwatchevidently.EndpointsID)
>>>>>>> 78d002fe
		},
		ErrorCheck:               acctest.ErrorCheck(t, cloudwatchevidently.EndpointsID),
		ProtoV5ProviderFactories: acctest.ProtoV5ProviderFactories,
		CheckDestroy:             testAccCheckLaunchDestroy(ctx),
		Steps: []resource.TestStep{
			{
				Config: testAccLaunchConfig_basic(rName, rName2, rName3, startTime),
				Check: resource.ComposeTestCheckFunc(
					testAccCheckLaunchExists(ctx, resourceName, &launch),
					acctest.CheckResourceAttrRegionalARN(resourceName, "arn", "evidently", fmt.Sprintf("project/%s/launch/%s", rName, rName3)),
					acctest.CheckResourceAttrRFC3339(resourceName, "created_time"),
					// not returned at create time
					// resource.TestCheckResourceAttr(resourceName, "execution.#", "1"),
					// resource.TestCheckResourceAttr(resourceName, "execution.0.started_time", startTime),
					resource.TestCheckResourceAttr(resourceName, "groups.#", "1"),
					resource.TestCheckResourceAttrPair(resourceName, "groups.0.feature", "aws_evidently_feature.test", "name"),
					resource.TestCheckResourceAttr(resourceName, "groups.0.name", "Variation1"),
					resource.TestCheckResourceAttr(resourceName, "groups.0.variation", "Variation1"),
					acctest.CheckResourceAttrRFC3339(resourceName, "last_updated_time"),
					resource.TestCheckResourceAttr(resourceName, "name", rName3),
					resource.TestCheckResourceAttrPair(resourceName, "project", "aws_evidently_project.test", "arn"),
					resource.TestCheckResourceAttr(resourceName, "randomization_salt", rName3), // set to name if not specified
					resource.TestCheckResourceAttr(resourceName, "scheduled_splits_config.#", "1"),
					resource.TestCheckResourceAttr(resourceName, "scheduled_splits_config.0.steps.#", "1"),
					resource.TestCheckResourceAttr(resourceName, "scheduled_splits_config.0.steps.0.group_weights.%", "1"),
					resource.TestCheckResourceAttr(resourceName, "scheduled_splits_config.0.steps.0.group_weights.Variation1", "0"),
					resource.TestCheckResourceAttr(resourceName, "scheduled_splits_config.0.steps.0.start_time", startTime),
					resource.TestCheckResourceAttr(resourceName, "status", cloudwatchevidently.LaunchStatusCreated),
					resource.TestCheckResourceAttr(resourceName, "type", cloudwatchevidently.LaunchTypeAwsEvidentlySplits),
				),
			},
			{
				ResourceName:      resourceName,
				ImportState:       true,
				ImportStateVerify: true,
			},
		},
	})
}

func TestAccEvidentlyLaunch_updateDescription(t *testing.T) {
	ctx := acctest.Context(t)
	var launch cloudwatchevidently.Launch

	rName := sdkacctest.RandomWithPrefix(acctest.ResourcePrefix)
	rName2 := sdkacctest.RandomWithPrefix(acctest.ResourcePrefix)
	rName3 := sdkacctest.RandomWithPrefix(acctest.ResourcePrefix)
	startTime := time.Now().AddDate(0, 0, 2).Format("2006-01-02T15:04:05Z")
	originalDescription := "original description"
	updatedDescription := "updated description"
	resourceName := "aws_evidently_launch.test"

	resource.ParallelTest(t, resource.TestCase{
		PreCheck: func() {
<<<<<<< HEAD
			acctest.PreCheck(ctx, t)
			acctest.PreCheckPartitionHasService(cloudwatchevidently.EndpointsID, t)
=======
			acctest.PreCheck(t)
			acctest.PreCheckPartitionHasService(t, cloudwatchevidently.EndpointsID)
>>>>>>> 78d002fe
		},
		ErrorCheck:               acctest.ErrorCheck(t, cloudwatchevidently.EndpointsID),
		ProtoV5ProviderFactories: acctest.ProtoV5ProviderFactories,
		CheckDestroy:             testAccCheckLaunchDestroy(ctx),
		Steps: []resource.TestStep{
			{
				Config: testAccLaunchConfig_description(rName, rName2, rName3, startTime, originalDescription),
				Check: resource.ComposeTestCheckFunc(
					testAccCheckLaunchExists(ctx, resourceName, &launch),
					resource.TestCheckResourceAttr(resourceName, "description", originalDescription),
				),
			},
			{
				ResourceName:      resourceName,
				ImportState:       true,
				ImportStateVerify: true,
			},
			{
				Config: testAccLaunchConfig_description(rName, rName2, rName3, startTime, updatedDescription),
				Check: resource.ComposeTestCheckFunc(
					testAccCheckLaunchExists(ctx, resourceName, &launch),
					resource.TestCheckResourceAttr(resourceName, "description", updatedDescription),
				),
			},
		},
	})
}

func TestAccEvidentlyLaunch_updateGroups(t *testing.T) {
	ctx := acctest.Context(t)
	var launch cloudwatchevidently.Launch

	rName := sdkacctest.RandomWithPrefix(acctest.ResourcePrefix)
	rName2 := sdkacctest.RandomWithPrefix(acctest.ResourcePrefix)
	rName3 := sdkacctest.RandomWithPrefix(acctest.ResourcePrefix)
	rName4 := sdkacctest.RandomWithPrefix(acctest.ResourcePrefix)
	rName5 := sdkacctest.RandomWithPrefix(acctest.ResourcePrefix)
	startTime := time.Now().AddDate(0, 0, 2).Format("2006-01-02T15:04:05Z")
	resourceName := "aws_evidently_launch.test"

	resource.ParallelTest(t, resource.TestCase{
		PreCheck: func() {
<<<<<<< HEAD
			acctest.PreCheck(ctx, t)
			acctest.PreCheckPartitionHasService(cloudwatchevidently.EndpointsID, t)
=======
			acctest.PreCheck(t)
			acctest.PreCheckPartitionHasService(t, cloudwatchevidently.EndpointsID)
>>>>>>> 78d002fe
		},
		ErrorCheck:               acctest.ErrorCheck(t, cloudwatchevidently.EndpointsID),
		ProtoV5ProviderFactories: acctest.ProtoV5ProviderFactories,
		CheckDestroy:             testAccCheckLaunchDestroy(ctx),
		Steps: []resource.TestStep{
			{
				Config: testAccLaunchConfig_basic(rName, rName2, rName3, startTime),
				Check: resource.ComposeTestCheckFunc(
					testAccCheckLaunchExists(ctx, resourceName, &launch),
					resource.TestCheckResourceAttr(resourceName, "groups.#", "1"),
					resource.TestCheckResourceAttrPair(resourceName, "groups.0.feature", "aws_evidently_feature.test", "name"),
					resource.TestCheckResourceAttr(resourceName, "groups.0.name", "Variation1"),
					resource.TestCheckResourceAttr(resourceName, "groups.0.variation", "Variation1"),
				),
			},
			{
				ResourceName:      resourceName,
				ImportState:       true,
				ImportStateVerify: true,
			},
			{
				Config: testAccLaunchConfig_twoGroups(rName, rName2, rName3, rName4, rName5, startTime),
				Check: resource.ComposeTestCheckFunc(
					testAccCheckLaunchExists(ctx, resourceName, &launch),
					resource.TestCheckResourceAttr(resourceName, "groups.#", "2"),
					resource.TestCheckResourceAttr(resourceName, "groups.0.description", "first-group-add-desc"),
					resource.TestCheckResourceAttrPair(resourceName, "groups.0.feature", "aws_evidently_feature.test", "name"),
					resource.TestCheckResourceAttr(resourceName, "groups.0.name", "Variation1UpdatedName"),
					resource.TestCheckResourceAttr(resourceName, "groups.0.variation", "Variation1"),
					resource.TestCheckResourceAttr(resourceName, "groups.1.description", "second-group"),
					resource.TestCheckResourceAttrPair(resourceName, "groups.1.feature", "aws_evidently_feature.test2", "name"),
					resource.TestCheckResourceAttr(resourceName, "groups.1.name", "Variation2OriginalName"),
					resource.TestCheckResourceAttr(resourceName, "groups.1.variation", "Variation2"),
				),
			},
			{
				Config: testAccLaunchConfig_threeGroups(rName, rName2, rName3, rName4, rName5, startTime),
				Check: resource.ComposeTestCheckFunc(
					testAccCheckLaunchExists(ctx, resourceName, &launch),
					resource.TestCheckResourceAttr(resourceName, "groups.#", "3"),
					resource.TestCheckResourceAttr(resourceName, "groups.0.description", ""),
					resource.TestCheckResourceAttrPair(resourceName, "groups.0.feature", "aws_evidently_feature.test", "name"),
					resource.TestCheckResourceAttr(resourceName, "groups.0.name", "Variation1"),
					resource.TestCheckResourceAttr(resourceName, "groups.0.variation", "Variation1"),
					resource.TestCheckResourceAttr(resourceName, "groups.1.description", "second-group-update-desc"),
					resource.TestCheckResourceAttrPair(resourceName, "groups.1.feature", "aws_evidently_feature.test2", "name"),
					resource.TestCheckResourceAttr(resourceName, "groups.1.name", "Variation2UpdatedName"),
					resource.TestCheckResourceAttr(resourceName, "groups.1.variation", "Variation2a"),
					resource.TestCheckResourceAttr(resourceName, "groups.2.description", "third-group"),
					resource.TestCheckResourceAttrPair(resourceName, "groups.2.feature", "aws_evidently_feature.test3", "name"),
					resource.TestCheckResourceAttr(resourceName, "groups.2.name", "Variation3OriginalName"),
					resource.TestCheckResourceAttr(resourceName, "groups.2.variation", "Variation3"),
				),
			},
			{
				Config: testAccLaunchConfig_basic(rName, rName2, rName3, startTime),
				Check: resource.ComposeTestCheckFunc(
					testAccCheckLaunchExists(ctx, resourceName, &launch),
					resource.TestCheckResourceAttr(resourceName, "groups.#", "1"),
					resource.TestCheckResourceAttrPair(resourceName, "groups.0.feature", "aws_evidently_feature.test", "name"),
					resource.TestCheckResourceAttr(resourceName, "groups.0.name", "Variation1"),
					resource.TestCheckResourceAttr(resourceName, "groups.0.variation", "Variation1"),
				),
			},
		},
	})
}

func TestAccEvidentlyLaunch_updateMetricMonitors(t *testing.T) {
	ctx := acctest.Context(t)
	var launch cloudwatchevidently.Launch

	rName := sdkacctest.RandomWithPrefix(acctest.ResourcePrefix)
	rName2 := sdkacctest.RandomWithPrefix(acctest.ResourcePrefix)
	rName3 := sdkacctest.RandomWithPrefix(acctest.ResourcePrefix)
	startTime := time.Now().AddDate(0, 0, 2).Format("2006-01-02T15:04:05Z")
	resourceName := "aws_evidently_launch.test"

	resource.ParallelTest(t, resource.TestCase{
		PreCheck: func() {
<<<<<<< HEAD
			acctest.PreCheck(ctx, t)
			acctest.PreCheckPartitionHasService(cloudwatchevidently.EndpointsID, t)
=======
			acctest.PreCheck(t)
			acctest.PreCheckPartitionHasService(t, cloudwatchevidently.EndpointsID)
>>>>>>> 78d002fe
		},
		ErrorCheck:               acctest.ErrorCheck(t, cloudwatchevidently.EndpointsID),
		ProtoV5ProviderFactories: acctest.ProtoV5ProviderFactories,
		CheckDestroy:             testAccCheckLaunchDestroy(ctx),
		Steps: []resource.TestStep{
			{
				Config: testAccLaunchConfig_oneMetricMonitor(rName, rName2, rName3, startTime),
				Check: resource.ComposeTestCheckFunc(
					testAccCheckLaunchExists(ctx, resourceName, &launch),
					resource.TestCheckResourceAttr(resourceName, "metric_monitors.#", "1"),
					resource.TestCheckResourceAttr(resourceName, "metric_monitors.0.metric_definition.#", "1"),
					resource.TestCheckResourceAttr(resourceName, "metric_monitors.0.metric_definition.0.entity_id_key", "entity_id_key1"),
					resource.TestCheckResourceAttr(resourceName, "metric_monitors.0.metric_definition.0.event_pattern", "{\"Price\":[{\"numeric\":[\">\",10,\"<=\",20]}]}"),
					resource.TestCheckResourceAttr(resourceName, "metric_monitors.0.metric_definition.0.name", "name1"),
					resource.TestCheckResourceAttr(resourceName, "metric_monitors.0.metric_definition.0.unit_label", "unit_label1"),
					resource.TestCheckResourceAttr(resourceName, "metric_monitors.0.metric_definition.0.value_key", "value_key1"),
				),
			},
			{
				ResourceName:      resourceName,
				ImportState:       true,
				ImportStateVerify: true,
			},
			{
				Config: testAccLaunchConfig_twoMetricMonitors(rName, rName2, rName3, startTime),
				Check: resource.ComposeTestCheckFunc(
					testAccCheckLaunchExists(ctx, resourceName, &launch),
					resource.TestCheckResourceAttr(resourceName, "metric_monitors.#", "2"),
					resource.TestCheckResourceAttr(resourceName, "metric_monitors.0.metric_definition.#", "1"),
					resource.TestCheckResourceAttr(resourceName, "metric_monitors.0.metric_definition.0.entity_id_key", "entity_id_key1a"),
					resource.TestCheckResourceAttr(resourceName, "metric_monitors.0.metric_definition.0.event_pattern", "{\"Price\":[{\"numeric\":[\">\",11,\"<=\",22]}]}"),
					resource.TestCheckResourceAttr(resourceName, "metric_monitors.0.metric_definition.0.name", "name1a"),
					resource.TestCheckResourceAttr(resourceName, "metric_monitors.0.metric_definition.0.unit_label", "unit_label1a"),
					resource.TestCheckResourceAttr(resourceName, "metric_monitors.0.metric_definition.0.value_key", "value_key1a"),
					resource.TestCheckResourceAttr(resourceName, "metric_monitors.1.metric_definition.#", "1"),
					resource.TestCheckResourceAttr(resourceName, "metric_monitors.1.metric_definition.0.entity_id_key", "entity_id_key2"),
					resource.TestCheckResourceAttr(resourceName, "metric_monitors.1.metric_definition.0.event_pattern", "{\"Price\":[{\"numeric\":[\">\",9,\"<=\",19]}]}"),
					resource.TestCheckResourceAttr(resourceName, "metric_monitors.1.metric_definition.0.name", "name2"),
					resource.TestCheckResourceAttr(resourceName, "metric_monitors.1.metric_definition.0.unit_label", "unit_label2"),
					resource.TestCheckResourceAttr(resourceName, "metric_monitors.1.metric_definition.0.value_key", "value_key2"),
				),
			},
			{
				Config: testAccLaunchConfig_threeMetricMonitors(rName, rName2, rName3, startTime),
				Check: resource.ComposeTestCheckFunc(
					testAccCheckLaunchExists(ctx, resourceName, &launch),
					resource.TestCheckResourceAttr(resourceName, "metric_monitors.#", "3"),
					resource.TestCheckResourceAttr(resourceName, "metric_monitors.0.metric_definition.#", "1"),
					resource.TestCheckResourceAttr(resourceName, "metric_monitors.0.metric_definition.0.entity_id_key", "entity_id_key1b"),
					resource.TestCheckResourceAttr(resourceName, "metric_monitors.0.metric_definition.0.event_pattern", "{\"Price\":[{\"numeric\":[\">\",15,\"<=\",25]}]}"),
					resource.TestCheckResourceAttr(resourceName, "metric_monitors.0.metric_definition.0.name", "name1b"),
					resource.TestCheckResourceAttr(resourceName, "metric_monitors.0.metric_definition.0.unit_label", "unit_label1b"),
					resource.TestCheckResourceAttr(resourceName, "metric_monitors.0.metric_definition.0.value_key", "value_key1b"),
					resource.TestCheckResourceAttr(resourceName, "metric_monitors.1.metric_definition.#", "1"),
					resource.TestCheckResourceAttr(resourceName, "metric_monitors.1.metric_definition.0.entity_id_key", "entity_id_key2a"),
					resource.TestCheckResourceAttr(resourceName, "metric_monitors.1.metric_definition.0.event_pattern", "{\"Price\":[{\"numeric\":[\">\",8,\"<=\",18]}]}"),
					resource.TestCheckResourceAttr(resourceName, "metric_monitors.1.metric_definition.0.name", "name2a"),
					resource.TestCheckResourceAttr(resourceName, "metric_monitors.1.metric_definition.0.unit_label", "unit_label2a"),
					resource.TestCheckResourceAttr(resourceName, "metric_monitors.1.metric_definition.0.value_key", "value_key2a"),
					resource.TestCheckResourceAttr(resourceName, "metric_monitors.2.metric_definition.#", "1"),
					resource.TestCheckResourceAttr(resourceName, "metric_monitors.2.metric_definition.0.entity_id_key", "entity_id_key3"),
					resource.TestCheckResourceAttr(resourceName, "metric_monitors.2.metric_definition.0.name", "name3"),
					resource.TestCheckResourceAttr(resourceName, "metric_monitors.2.metric_definition.0.value_key", "value_key3"),
				),
			},
			{
				Config: testAccLaunchConfig_basic(rName, rName2, rName3, startTime),
				Check: resource.ComposeTestCheckFunc(
					testAccCheckLaunchExists(ctx, resourceName, &launch),
					resource.TestCheckResourceAttr(resourceName, "metric_monitors.#", "0"),
				),
			},
		},
	})
}

func TestAccEvidentlyLaunch_updateRandomizationSalt(t *testing.T) {
	ctx := acctest.Context(t)
	var launch cloudwatchevidently.Launch

	rName := sdkacctest.RandomWithPrefix(acctest.ResourcePrefix)
	rName2 := sdkacctest.RandomWithPrefix(acctest.ResourcePrefix)
	rName3 := sdkacctest.RandomWithPrefix(acctest.ResourcePrefix)
	startTime := time.Now().AddDate(0, 0, 2).Format("2006-01-02T15:04:05Z")
	originalRandomizationSalt := "original randomization salt"
	updatedRandomizationSalt := "updated randomization salt"
	resourceName := "aws_evidently_launch.test"

	resource.ParallelTest(t, resource.TestCase{
		PreCheck: func() {
<<<<<<< HEAD
			acctest.PreCheck(ctx, t)
			acctest.PreCheckPartitionHasService(cloudwatchevidently.EndpointsID, t)
=======
			acctest.PreCheck(t)
			acctest.PreCheckPartitionHasService(t, cloudwatchevidently.EndpointsID)
>>>>>>> 78d002fe
		},
		ErrorCheck:               acctest.ErrorCheck(t, cloudwatchevidently.EndpointsID),
		ProtoV5ProviderFactories: acctest.ProtoV5ProviderFactories,
		CheckDestroy:             testAccCheckLaunchDestroy(ctx),
		Steps: []resource.TestStep{
			{
				Config: testAccLaunchConfig_randomizationSalt(rName, rName2, rName3, startTime, originalRandomizationSalt),
				Check: resource.ComposeTestCheckFunc(
					testAccCheckLaunchExists(ctx, resourceName, &launch),
					resource.TestCheckResourceAttr(resourceName, "randomization_salt", originalRandomizationSalt),
				),
			},
			{
				ResourceName:      resourceName,
				ImportState:       true,
				ImportStateVerify: true,
			},
			{
				Config: testAccLaunchConfig_randomizationSalt(rName, rName2, rName3, startTime, updatedRandomizationSalt),
				Check: resource.ComposeTestCheckFunc(
					testAccCheckLaunchExists(ctx, resourceName, &launch),
					resource.TestCheckResourceAttr(resourceName, "randomization_salt", updatedRandomizationSalt),
				),
			},
		},
	})
}

func TestAccEvidentlyLaunch_scheduledSplitsConfig_updateSteps(t *testing.T) {
	ctx := acctest.Context(t)
	var launch cloudwatchevidently.Launch

	rName := sdkacctest.RandomWithPrefix(acctest.ResourcePrefix)
	rName2 := sdkacctest.RandomWithPrefix(acctest.ResourcePrefix)
	rName3 := sdkacctest.RandomWithPrefix(acctest.ResourcePrefix)
	startTime1 := time.Now().AddDate(0, 0, 2).Format("2006-01-02T15:04:05Z")
	startTime2 := time.Now().AddDate(0, 0, 3).Format("2006-01-02T15:04:05Z")
	startTime3 := time.Now().AddDate(0, 0, 4).Format("2006-01-02T15:04:05Z")
	startTime4 := time.Now().AddDate(0, 0, 5).Format("2006-01-02T15:04:05Z")
	startTime5 := time.Now().AddDate(0, 0, 6).Format("2006-01-02T15:04:05Z")
	resourceName := "aws_evidently_launch.test"

	resource.ParallelTest(t, resource.TestCase{
		PreCheck: func() {
<<<<<<< HEAD
			acctest.PreCheck(ctx, t)
			acctest.PreCheckPartitionHasService(cloudwatchevidently.EndpointsID, t)
=======
			acctest.PreCheck(t)
			acctest.PreCheckPartitionHasService(t, cloudwatchevidently.EndpointsID)
>>>>>>> 78d002fe
		},
		ErrorCheck:               acctest.ErrorCheck(t, cloudwatchevidently.EndpointsID),
		ProtoV5ProviderFactories: acctest.ProtoV5ProviderFactories,
		CheckDestroy:             testAccCheckLaunchDestroy(ctx),
		Steps: []resource.TestStep{
			{
				Config: testAccLaunchConfig_basic(rName, rName2, rName3, startTime1),
				Check: resource.ComposeTestCheckFunc(
					testAccCheckLaunchExists(ctx, resourceName, &launch),
					resource.TestCheckResourceAttr(resourceName, "scheduled_splits_config.#", "1"),
					resource.TestCheckResourceAttr(resourceName, "scheduled_splits_config.0.steps.#", "1"),
					resource.TestCheckResourceAttr(resourceName, "scheduled_splits_config.0.steps.0.group_weights.%", "1"),
					resource.TestCheckResourceAttr(resourceName, "scheduled_splits_config.0.steps.0.group_weights.Variation1", "0"),
					resource.TestCheckResourceAttr(resourceName, "scheduled_splits_config.0.steps.0.start_time", startTime1),
				),
			},
			{
				ResourceName:      resourceName,
				ImportState:       true,
				ImportStateVerify: true,
			},
			{
				Config: testAccLaunchConfig_scheduledSplitsConfigTwoStepsConfig(rName, rName2, rName3, startTime2, startTime3),
				Check: resource.ComposeTestCheckFunc(
					testAccCheckLaunchExists(ctx, resourceName, &launch),
					resource.TestCheckResourceAttr(resourceName, "scheduled_splits_config.#", "1"),
					resource.TestCheckResourceAttr(resourceName, "scheduled_splits_config.0.steps.#", "2"),
					resource.TestCheckResourceAttr(resourceName, "scheduled_splits_config.0.steps.0.group_weights.%", "2"),
					resource.TestCheckResourceAttr(resourceName, "scheduled_splits_config.0.steps.0.group_weights.Variation1", "15"),
					resource.TestCheckResourceAttr(resourceName, "scheduled_splits_config.0.steps.0.group_weights.Variation2", "10"),
					resource.TestCheckResourceAttr(resourceName, "scheduled_splits_config.0.steps.0.start_time", startTime2),
					resource.TestCheckResourceAttr(resourceName, "scheduled_splits_config.0.steps.1.group_weights.%", "2"),
					resource.TestCheckResourceAttr(resourceName, "scheduled_splits_config.0.steps.1.group_weights.Variation1", "20"),
					resource.TestCheckResourceAttr(resourceName, "scheduled_splits_config.0.steps.1.group_weights.Variation2", "25"),
					resource.TestCheckResourceAttr(resourceName, "scheduled_splits_config.0.steps.1.start_time", startTime3),
				),
			},
			{
				Config: testAccLaunchConfig_scheduledSplitsConfigThreeStepsConfig(rName, rName2, rName3, startTime3, startTime4, startTime5),
				Check: resource.ComposeTestCheckFunc(
					testAccCheckLaunchExists(ctx, resourceName, &launch),
					resource.TestCheckResourceAttr(resourceName, "scheduled_splits_config.#", "1"),
					resource.TestCheckResourceAttr(resourceName, "scheduled_splits_config.0.steps.#", "3"),
					resource.TestCheckResourceAttr(resourceName, "scheduled_splits_config.0.steps.0.group_weights.%", "2"),
					resource.TestCheckResourceAttr(resourceName, "scheduled_splits_config.0.steps.0.group_weights.Variation1", "60"),
					resource.TestCheckResourceAttr(resourceName, "scheduled_splits_config.0.steps.0.group_weights.Variation2", "65"),
					resource.TestCheckResourceAttr(resourceName, "scheduled_splits_config.0.steps.0.start_time", startTime3),
					resource.TestCheckResourceAttr(resourceName, "scheduled_splits_config.0.steps.1.group_weights.%", "2"),
					resource.TestCheckResourceAttr(resourceName, "scheduled_splits_config.0.steps.1.group_weights.Variation1", "11"),
					resource.TestCheckResourceAttr(resourceName, "scheduled_splits_config.0.steps.1.group_weights.Variation2", "12"),
					resource.TestCheckResourceAttr(resourceName, "scheduled_splits_config.0.steps.1.start_time", startTime4),
					resource.TestCheckResourceAttr(resourceName, "scheduled_splits_config.0.steps.2.group_weights.%", "2"),
					resource.TestCheckResourceAttr(resourceName, "scheduled_splits_config.0.steps.2.group_weights.Variation1", "44"),
					resource.TestCheckResourceAttr(resourceName, "scheduled_splits_config.0.steps.2.group_weights.Variation2", "40"),
					resource.TestCheckResourceAttr(resourceName, "scheduled_splits_config.0.steps.2.start_time", startTime5),
				),
			},
			{
				Config: testAccLaunchConfig_basic(rName, rName2, rName3, startTime1),
				Check: resource.ComposeTestCheckFunc(
					testAccCheckLaunchExists(ctx, resourceName, &launch),
					resource.TestCheckResourceAttr(resourceName, "scheduled_splits_config.#", "1"),
					resource.TestCheckResourceAttr(resourceName, "scheduled_splits_config.0.steps.#", "1"),
					resource.TestCheckResourceAttr(resourceName, "scheduled_splits_config.0.steps.0.group_weights.%", "1"),
					resource.TestCheckResourceAttr(resourceName, "scheduled_splits_config.0.steps.0.group_weights.Variation1", "0"),
					resource.TestCheckResourceAttr(resourceName, "scheduled_splits_config.0.steps.0.start_time", startTime1),
				),
			},
		},
	})
}

func TestAccEvidentlyLaunch_scheduledSplitsConfig_steps_updateSegmentOverrides(t *testing.T) {
	ctx := acctest.Context(t)
	var launch cloudwatchevidently.Launch

	rName := sdkacctest.RandomWithPrefix(acctest.ResourcePrefix)
	rName2 := sdkacctest.RandomWithPrefix(acctest.ResourcePrefix)
	rName3 := sdkacctest.RandomWithPrefix(acctest.ResourcePrefix)
	rName4 := sdkacctest.RandomWithPrefix(acctest.ResourcePrefix)
	rName5 := sdkacctest.RandomWithPrefix(acctest.ResourcePrefix)
	rName6 := sdkacctest.RandomWithPrefix(acctest.ResourcePrefix)
	startTime := time.Now().AddDate(0, 0, 2).Format("2006-01-02T15:04:05Z")
	resourceName := "aws_evidently_launch.test"

	resource.ParallelTest(t, resource.TestCase{
		PreCheck: func() {
<<<<<<< HEAD
			acctest.PreCheck(ctx, t)
			acctest.PreCheckPartitionHasService(cloudwatchevidently.EndpointsID, t)
=======
			acctest.PreCheck(t)
			acctest.PreCheckPartitionHasService(t, cloudwatchevidently.EndpointsID)
>>>>>>> 78d002fe
		},
		ErrorCheck:               acctest.ErrorCheck(t, cloudwatchevidently.EndpointsID),
		ProtoV5ProviderFactories: acctest.ProtoV5ProviderFactories,
		CheckDestroy:             testAccCheckLaunchDestroy(ctx),
		Steps: []resource.TestStep{
			{
				Config: testAccLaunchConfig_scheduledSplitsConfigStepsOneSegmentOverrideConfig(rName, rName2, rName3, rName4, rName5, rName6, startTime),
				Check: resource.ComposeTestCheckFunc(
					testAccCheckLaunchExists(ctx, resourceName, &launch),
					resource.TestCheckResourceAttr(resourceName, "scheduled_splits_config.#", "1"),
					resource.TestCheckResourceAttr(resourceName, "scheduled_splits_config.0.steps.#", "1"),
					resource.TestCheckResourceAttr(resourceName, "scheduled_splits_config.0.steps.0.group_weights.%", "1"),
					resource.TestCheckResourceAttr(resourceName, "scheduled_splits_config.0.steps.0.group_weights.Variation1", "0"),
					resource.TestCheckResourceAttr(resourceName, "scheduled_splits_config.0.steps.0.segment_overrides.#", "1"),
					resource.TestCheckResourceAttr(resourceName, "scheduled_splits_config.0.steps.0.segment_overrides.0.evaluation_order", "1"),
					resource.TestCheckResourceAttrPair(resourceName, "scheduled_splits_config.0.steps.0.segment_overrides.0.segment", "aws_evidently_segment.test", "arn"),
					resource.TestCheckResourceAttr(resourceName, "scheduled_splits_config.0.steps.0.segment_overrides.0.weights.%", "1"),
					resource.TestCheckResourceAttr(resourceName, "scheduled_splits_config.0.steps.0.segment_overrides.0.weights.Variation1", "20000"),
					resource.TestCheckResourceAttr(resourceName, "scheduled_splits_config.0.steps.0.start_time", startTime),
				),
			},
			{
				ResourceName:      resourceName,
				ImportState:       true,
				ImportStateVerify: true,
			},
			{
				Config: testAccLaunchConfig_scheduledSplitsConfigStepsTwoSegmentOverridesConfig(rName, rName2, rName3, rName4, rName5, rName6, startTime),
				Check: resource.ComposeTestCheckFunc(
					testAccCheckLaunchExists(ctx, resourceName, &launch),
					resource.TestCheckResourceAttr(resourceName, "scheduled_splits_config.#", "1"),
					resource.TestCheckResourceAttr(resourceName, "scheduled_splits_config.0.steps.#", "1"),
					resource.TestCheckResourceAttr(resourceName, "scheduled_splits_config.0.steps.0.group_weights.%", "2"),
					resource.TestCheckResourceAttr(resourceName, "scheduled_splits_config.0.steps.0.group_weights.Variation1", "0"),
					resource.TestCheckResourceAttr(resourceName, "scheduled_splits_config.0.steps.0.segment_overrides.#", "2"),
					resource.TestCheckResourceAttr(resourceName, "scheduled_splits_config.0.steps.0.segment_overrides.0.evaluation_order", "1"),
					resource.TestCheckResourceAttrPair(resourceName, "scheduled_splits_config.0.steps.0.segment_overrides.0.segment", "aws_evidently_segment.test3", "arn"),
					resource.TestCheckResourceAttr(resourceName, "scheduled_splits_config.0.steps.0.segment_overrides.0.weights.%", "1"),
					resource.TestCheckResourceAttr(resourceName, "scheduled_splits_config.0.steps.0.segment_overrides.0.weights.Variation2", "10000"),
					resource.TestCheckResourceAttr(resourceName, "scheduled_splits_config.0.steps.0.segment_overrides.1.evaluation_order", "2"),
					resource.TestCheckResourceAttrPair(resourceName, "scheduled_splits_config.0.steps.0.segment_overrides.1.segment", "aws_evidently_segment.test2", "arn"),
					resource.TestCheckResourceAttr(resourceName, "scheduled_splits_config.0.steps.0.segment_overrides.1.weights.%", "2"),
					resource.TestCheckResourceAttr(resourceName, "scheduled_splits_config.0.steps.0.segment_overrides.1.weights.Variation1", "40000"),
					resource.TestCheckResourceAttr(resourceName, "scheduled_splits_config.0.steps.0.segment_overrides.1.weights.Variation2", "30000"),
					resource.TestCheckResourceAttr(resourceName, "scheduled_splits_config.0.steps.0.start_time", startTime),
				),
			},
			{
				Config: testAccLaunchConfig_scheduledSplitsConfigStepsThreeSegmentOverridesConfig(rName, rName2, rName3, rName4, rName5, rName6, startTime),
				Check: resource.ComposeTestCheckFunc(
					testAccCheckLaunchExists(ctx, resourceName, &launch),
					resource.TestCheckResourceAttr(resourceName, "scheduled_splits_config.#", "1"),
					resource.TestCheckResourceAttr(resourceName, "scheduled_splits_config.0.steps.#", "1"),
					resource.TestCheckResourceAttr(resourceName, "scheduled_splits_config.0.steps.0.group_weights.%", "2"),
					resource.TestCheckResourceAttr(resourceName, "scheduled_splits_config.0.steps.0.group_weights.Variation1", "0"),
					resource.TestCheckResourceAttr(resourceName, "scheduled_splits_config.0.steps.0.segment_overrides.#", "3"),
					resource.TestCheckResourceAttr(resourceName, "scheduled_splits_config.0.steps.0.segment_overrides.0.evaluation_order", "1"),
					resource.TestCheckResourceAttrPair(resourceName, "scheduled_splits_config.0.steps.0.segment_overrides.0.segment", "aws_evidently_segment.test", "arn"),
					resource.TestCheckResourceAttr(resourceName, "scheduled_splits_config.0.steps.0.segment_overrides.0.weights.%", "1"),
					resource.TestCheckResourceAttr(resourceName, "scheduled_splits_config.0.steps.0.segment_overrides.0.weights.Variation2", "5000"),
					resource.TestCheckResourceAttr(resourceName, "scheduled_splits_config.0.steps.0.segment_overrides.1.evaluation_order", "3"),
					resource.TestCheckResourceAttrPair(resourceName, "scheduled_splits_config.0.steps.0.segment_overrides.1.segment", "aws_evidently_segment.test2", "arn"),
					resource.TestCheckResourceAttr(resourceName, "scheduled_splits_config.0.steps.0.segment_overrides.1.weights.%", "2"),
					resource.TestCheckResourceAttr(resourceName, "scheduled_splits_config.0.steps.0.segment_overrides.1.weights.Variation1", "60000"),
					resource.TestCheckResourceAttr(resourceName, "scheduled_splits_config.0.steps.0.segment_overrides.1.weights.Variation2", "70000"),
					resource.TestCheckResourceAttr(resourceName, "scheduled_splits_config.0.steps.0.segment_overrides.2.evaluation_order", "4"),
					resource.TestCheckResourceAttrPair(resourceName, "scheduled_splits_config.0.steps.0.segment_overrides.2.segment", "aws_evidently_segment.test3", "arn"),
					resource.TestCheckResourceAttr(resourceName, "scheduled_splits_config.0.steps.0.segment_overrides.2.weights.%", "2"),
					resource.TestCheckResourceAttr(resourceName, "scheduled_splits_config.0.steps.0.segment_overrides.2.weights.Variation1", "10000"),
					resource.TestCheckResourceAttr(resourceName, "scheduled_splits_config.0.steps.0.segment_overrides.2.weights.Variation2", "90000"),
					resource.TestCheckResourceAttr(resourceName, "scheduled_splits_config.0.steps.0.start_time", startTime),
				),
			},
			{
				Config: testAccLaunchConfig_scheduledSplitsConfigStepsOneSegmentOverrideConfig(rName, rName2, rName3, rName4, rName5, rName6, startTime),
				Check: resource.ComposeTestCheckFunc(
					testAccCheckLaunchExists(ctx, resourceName, &launch),
					resource.TestCheckResourceAttr(resourceName, "scheduled_splits_config.#", "1"),
					resource.TestCheckResourceAttr(resourceName, "scheduled_splits_config.0.steps.#", "1"),
					resource.TestCheckResourceAttr(resourceName, "scheduled_splits_config.0.steps.0.group_weights.%", "1"),
					resource.TestCheckResourceAttr(resourceName, "scheduled_splits_config.0.steps.0.group_weights.Variation1", "0"),
					resource.TestCheckResourceAttr(resourceName, "scheduled_splits_config.0.steps.0.segment_overrides.#", "1"),
					resource.TestCheckResourceAttr(resourceName, "scheduled_splits_config.0.steps.0.segment_overrides.0.evaluation_order", "1"),
					resource.TestCheckResourceAttrPair(resourceName, "scheduled_splits_config.0.steps.0.segment_overrides.0.segment", "aws_evidently_segment.test", "arn"),
					resource.TestCheckResourceAttr(resourceName, "scheduled_splits_config.0.steps.0.segment_overrides.0.weights.%", "1"),
					resource.TestCheckResourceAttr(resourceName, "scheduled_splits_config.0.steps.0.segment_overrides.0.weights.Variation1", "20000"),
					resource.TestCheckResourceAttr(resourceName, "scheduled_splits_config.0.steps.0.start_time", startTime),
				),
			},
		},
	})
}

func TestAccEvidentlyLaunch_tags(t *testing.T) {
	ctx := acctest.Context(t)
	var launch cloudwatchevidently.Launch

	rName := sdkacctest.RandomWithPrefix(acctest.ResourcePrefix)
	rName2 := sdkacctest.RandomWithPrefix(acctest.ResourcePrefix)
	rName3 := sdkacctest.RandomWithPrefix(acctest.ResourcePrefix)
	startTime := time.Now().AddDate(0, 0, 2).Format("2006-01-02T15:04:05Z")
	resourceName := "aws_evidently_launch.test"

	resource.ParallelTest(t, resource.TestCase{
		PreCheck: func() {
<<<<<<< HEAD
			acctest.PreCheck(ctx, t)
			acctest.PreCheckPartitionHasService(cloudwatchevidently.EndpointsID, t)
=======
			acctest.PreCheck(t)
			acctest.PreCheckPartitionHasService(t, cloudwatchevidently.EndpointsID)
>>>>>>> 78d002fe
		},
		ErrorCheck:               acctest.ErrorCheck(t, cloudwatchevidently.EndpointsID),
		ProtoV5ProviderFactories: acctest.ProtoV5ProviderFactories,
		CheckDestroy:             testAccCheckLaunchDestroy(ctx),
		Steps: []resource.TestStep{
			{
				Config: testAccLaunchConfig_tags1(rName, rName2, rName3, startTime, "key1", "value1"),
				Check: resource.ComposeTestCheckFunc(
					testAccCheckLaunchExists(ctx, resourceName, &launch),
					resource.TestCheckResourceAttr(resourceName, "tags.%", "1"),
					resource.TestCheckResourceAttr(resourceName, "tags.key1", "value1"),
				),
			},
			{
				ResourceName:      resourceName,
				ImportState:       true,
				ImportStateVerify: true,
			},
			{
				Config: testAccLaunchConfig_tags2(rName, rName2, rName3, startTime, "key1", "value1updated", "key2", "value2"),
				Check: resource.ComposeTestCheckFunc(
					testAccCheckLaunchExists(ctx, resourceName, &launch),
					resource.TestCheckResourceAttr(resourceName, "tags.%", "2"),
					resource.TestCheckResourceAttr(resourceName, "tags.key1", "value1updated"),
					resource.TestCheckResourceAttr(resourceName, "tags.key2", "value2"),
				),
			},
			{
				Config: testAccLaunchConfig_tags1(rName, rName2, rName3, startTime, "key2", "value2"),
				Check: resource.ComposeTestCheckFunc(
					testAccCheckLaunchExists(ctx, resourceName, &launch),
					resource.TestCheckResourceAttr(resourceName, "tags.%", "1"),
					resource.TestCheckResourceAttr(resourceName, "tags.key2", "value2"),
				),
			},
		},
	})
}

func TestAccEvidentlyLaunch_disappears(t *testing.T) {
	ctx := acctest.Context(t)
	var launch cloudwatchevidently.Launch

	rName := sdkacctest.RandomWithPrefix(acctest.ResourcePrefix)
	rName2 := sdkacctest.RandomWithPrefix(acctest.ResourcePrefix)
	rName3 := sdkacctest.RandomWithPrefix(acctest.ResourcePrefix)
	startTime := time.Now().AddDate(0, 0, 2).Format("2006-01-02T15:04:05Z")
	resourceName := "aws_evidently_launch.test"

	resource.ParallelTest(t, resource.TestCase{
		PreCheck:                 func() { acctest.PreCheck(ctx, t) },
		ErrorCheck:               acctest.ErrorCheck(t, cloudwatchevidently.EndpointsID),
		ProtoV5ProviderFactories: acctest.ProtoV5ProviderFactories,
		CheckDestroy:             testAccCheckLaunchDestroy(ctx),
		Steps: []resource.TestStep{
			{
				Config: testAccLaunchConfig_basic(rName, rName2, rName3, startTime),
				Check: resource.ComposeTestCheckFunc(
					testAccCheckLaunchExists(ctx, resourceName, &launch),
					acctest.CheckResourceDisappears(ctx, acctest.Provider, tfcloudwatchevidently.ResourceLaunch(), resourceName),
				),
				ExpectNonEmptyPlan: true,
			},
		},
	})
}

func testAccCheckLaunchDestroy(ctx context.Context) resource.TestCheckFunc {
	return func(s *terraform.State) error {
		conn := acctest.Provider.Meta().(*conns.AWSClient).EvidentlyConn()
		for _, rs := range s.RootModule().Resources {
			if rs.Type != "aws_evidently_launch" {
				continue
			}

			launchName, projectNameOrARN, err := tfcloudwatchevidently.LaunchParseID(rs.Primary.ID)

			if err != nil {
				return err
			}

			_, err = tfcloudwatchevidently.FindLaunchWithProjectNameorARN(ctx, conn, launchName, projectNameOrARN)

			if tfresource.NotFound(err) {
				continue
			}

			if err != nil {
				return err
			}

			return fmt.Errorf("CloudWatch Evidently Launch %s still exists", rs.Primary.ID)
		}

		return nil
	}
}

func testAccCheckLaunchExists(ctx context.Context, n string, v *cloudwatchevidently.Launch) resource.TestCheckFunc {
	return func(s *terraform.State) error {
		rs, ok := s.RootModule().Resources[n]

		if !ok {
			return fmt.Errorf("Not found: %s", n)
		}

		if rs.Primary.ID == "" {
			return fmt.Errorf("No CloudWatch Evidently Launch ID is set")
		}

		launchName, projectNameOrARN, err := tfcloudwatchevidently.LaunchParseID(rs.Primary.ID)

		if err != nil {
			return err
		}

		conn := acctest.Provider.Meta().(*conns.AWSClient).EvidentlyConn()

		output, err := tfcloudwatchevidently.FindLaunchWithProjectNameorARN(ctx, conn, launchName, projectNameOrARN)

		if err != nil {
			return err
		}

		*v = *output

		return nil
	}
}

func testAccLaunchConfigBase(rName, rName2 string) string {
	return fmt.Sprintf(`
resource "aws_evidently_project" "test" {
  name = %[1]q
}

resource "aws_evidently_feature" "test" {
  name    = %[2]q
  project = aws_evidently_project.test.name

  variations {
    name = "Variation1"
    value {
      string_value = "test"
    }
  }

  variations {
    name = "Variation1b"
    value {
      string_value = "test1b"
    }
  }
}
`, rName, rName2)
}

func testAccLaunchConfig_basic(rName, rName2, rName3, startTime string) string {
	return acctest.ConfigCompose(
		testAccLaunchConfigBase(rName, rName2),
		fmt.Sprintf(`
resource "aws_evidently_launch" "test" {
  name    = %[1]q
  project = aws_evidently_project.test.name

  groups {
    feature   = aws_evidently_feature.test.name
    name      = "Variation1"
    variation = "Variation1"
  }

  scheduled_splits_config {
    steps {
      group_weights = {
        "Variation1" = 0
      }
      start_time = %[2]q
    }
  }
}
`, rName3, startTime))
}

func testAccLaunchConfig_description(rName, rName2, rName3, startTime, description string) string {
	return acctest.ConfigCompose(
		testAccLaunchConfigBase(rName, rName2),
		fmt.Sprintf(`
resource "aws_evidently_launch" "test" {
  name        = %[1]q
  project     = aws_evidently_project.test.name
  description = %[3]q

  groups {
    feature   = aws_evidently_feature.test.name
    name      = "Variation1"
    variation = "Variation1"
  }

  scheduled_splits_config {
    steps {
      group_weights = {
        "Variation1" = 0
      }
      start_time = %[2]q
    }
  }
}
`, rName3, startTime, description))
}

func testAccLaunchConfigGroupsBase(rName, rName2 string) string {
	return fmt.Sprintf(`
resource "aws_evidently_feature" "test2" {
  name    = %[1]q
  project = aws_evidently_project.test.name

  variations {
    name = "Variation2"
    value {
      string_value = "test2"
    }
  }

  variations {
    name = "Variation2a"
    value {
      string_value = "test2a"
    }
  }
}

resource "aws_evidently_feature" "test3" {
  name    = %[2]q
  project = aws_evidently_project.test.name

  variations {
    name = "Variation3"
    value {
      string_value = "test3"
    }
  }
}
`, rName, rName2)
}

func testAccLaunchConfig_twoGroups(rName, rName2, rName3, rName4, rName5, startTime string) string {
	return acctest.ConfigCompose(
		testAccLaunchConfigBase(rName, rName2),
		testAccLaunchConfigGroupsBase(rName3, rName4),
		fmt.Sprintf(`
resource "aws_evidently_launch" "test" {
  name    = %[1]q
  project = aws_evidently_project.test.name

  groups {
    feature     = aws_evidently_feature.test.name
    name        = "Variation1UpdatedName"
    variation   = "Variation1"
    description = "first-group-add-desc"
  }

  groups {
    feature     = aws_evidently_feature.test2.name
    name        = "Variation2OriginalName"
    variation   = "Variation2"
    description = "second-group"
  }

  scheduled_splits_config {
    steps {
      group_weights = {
        "Variation1UpdatedName"  = 0
        "Variation2OriginalName" = 0
      }
      start_time = %[2]q
    }
  }
}
`, rName5, startTime))
}

func testAccLaunchConfig_threeGroups(rName, rName2, rName3, rName4, rName5, startTime string) string {
	return acctest.ConfigCompose(
		testAccLaunchConfigBase(rName, rName2),
		testAccLaunchConfigGroupsBase(rName3, rName4),
		fmt.Sprintf(`
resource "aws_evidently_launch" "test" {
  name    = %[1]q
  project = aws_evidently_project.test.name

  groups {
    feature   = aws_evidently_feature.test.name
    name      = "Variation1"
    variation = "Variation1"
  }

  groups {
    feature     = aws_evidently_feature.test2.name
    name        = "Variation2UpdatedName"
    variation   = "Variation2a"
    description = "second-group-update-desc"
  }

  groups {
    feature     = aws_evidently_feature.test3.name
    name        = "Variation3OriginalName"
    variation   = "Variation3"
    description = "third-group"
  }

  scheduled_splits_config {
    steps {
      group_weights = {
        "Variation1"             = 0
        "Variation2UpdatedName"  = 0
        "Variation3OriginalName" = 0
      }
      start_time = %[2]q
    }
  }
}
`, rName5, startTime))
}

func testAccLaunchConfig_oneMetricMonitor(rName, rName2, rName3, startTime string) string {
	return acctest.ConfigCompose(
		testAccLaunchConfigBase(rName, rName2),
		fmt.Sprintf(`
resource "aws_evidently_launch" "test" {
  name    = %[1]q
  project = aws_evidently_project.test.name

  groups {
    feature   = aws_evidently_feature.test.name
    name      = "Variation1"
    variation = "Variation1"
  }

  metric_monitors {
    metric_definition {
      entity_id_key = "entity_id_key1"
      event_pattern = "{\"Price\":[{\"numeric\":[\">\",10,\"<=\",20]}]}"
      name          = "name1"
      unit_label    = "unit_label1"
      value_key     = "value_key1"
    }
  }

  scheduled_splits_config {
    steps {
      group_weights = {
        "Variation1" = 0
      }
      start_time = %[2]q
    }
  }
}
`, rName3, startTime))
}

func testAccLaunchConfig_twoMetricMonitors(rName, rName2, rName3, startTime string) string {
	return acctest.ConfigCompose(
		testAccLaunchConfigBase(rName, rName2),
		fmt.Sprintf(`
resource "aws_evidently_launch" "test" {
  name    = %[1]q
  project = aws_evidently_project.test.name

  groups {
    feature   = aws_evidently_feature.test.name
    name      = "Variation1"
    variation = "Variation1"
  }

  metric_monitors {
    metric_definition {
      entity_id_key = "entity_id_key1a"
      event_pattern = "{\"Price\":[{\"numeric\":[\">\",11,\"<=\",22]}]}"
      name          = "name1a"
      unit_label    = "unit_label1a"
      value_key     = "value_key1a"
    }
  }

  metric_monitors {
    metric_definition {
      entity_id_key = "entity_id_key2"
      event_pattern = "{\"Price\":[{\"numeric\":[\">\",9,\"<=\",19]}]}"
      name          = "name2"
      unit_label    = "unit_label2"
      value_key     = "value_key2"
    }
  }

  scheduled_splits_config {
    steps {
      group_weights = {
        "Variation1" = 0
      }
      start_time = %[2]q
    }
  }
}
`, rName3, startTime))
}

func testAccLaunchConfig_threeMetricMonitors(rName, rName2, rName3, startTime string) string {
	return acctest.ConfigCompose(
		testAccLaunchConfigBase(rName, rName2),
		fmt.Sprintf(`
resource "aws_evidently_launch" "test" {
  name    = %[1]q
  project = aws_evidently_project.test.name

  groups {
    feature   = aws_evidently_feature.test.name
    name      = "Variation1"
    variation = "Variation1"
  }

  metric_monitors {
    metric_definition {
      entity_id_key = "entity_id_key1b"
      event_pattern = "{\"Price\":[{\"numeric\":[\">\",15,\"<=\",25]}]}"
      name          = "name1b"
      unit_label    = "unit_label1b"
      value_key     = "value_key1b"
    }
  }

  metric_monitors {
    metric_definition {
      entity_id_key = "entity_id_key2a"
      event_pattern = "{\"Price\":[{\"numeric\":[\">\",8,\"<=\",18]}]}"
      name          = "name2a"
      unit_label    = "unit_label2a"
      value_key     = "value_key2a"
    }
  }

  metric_monitors {
    metric_definition {
      entity_id_key = "entity_id_key3"
      name          = "name3"
      value_key     = "value_key3"
    }
  }

  scheduled_splits_config {
    steps {
      group_weights = {
        "Variation1" = 0
      }
      start_time = %[2]q
    }
  }
}
`, rName3, startTime))
}

func testAccLaunchConfig_randomizationSalt(rName, rName2, rName3, startTime, randomizationSalt string) string {
	return acctest.ConfigCompose(
		testAccLaunchConfigBase(rName, rName2),
		fmt.Sprintf(`
resource "aws_evidently_launch" "test" {
  name               = %[1]q
  project            = aws_evidently_project.test.name
  randomization_salt = %[3]q

  groups {
    feature   = aws_evidently_feature.test.name
    name      = "Variation1"
    variation = "Variation1"
  }

  scheduled_splits_config {
    steps {
      group_weights = {
        "Variation1" = 0
      }
      start_time = %[2]q
    }
  }
}
`, rName3, startTime, randomizationSalt))
}

func testAccLaunchConfig_scheduledSplitsConfigTwoStepsConfig(rName, rName2, rName3, startTime, startTime2 string) string {
	return acctest.ConfigCompose(
		testAccLaunchConfigBase(rName, rName2),
		fmt.Sprintf(`
resource "aws_evidently_launch" "test" {
  name    = %[1]q
  project = aws_evidently_project.test.name

  groups {
    feature   = aws_evidently_feature.test.name
    name      = "Variation1"
    variation = "Variation1"
  }

  groups {
    feature   = aws_evidently_feature.test.name
    name      = "Variation2"
    variation = "Variation2"
  }

  scheduled_splits_config {
    steps {
      group_weights = {
        "Variation1" = 15
        "Variation2" = 10
      }
      start_time = %[2]q
    }

    steps {
      group_weights = {
        "Variation1" = 20
        "Variation2" = 25
      }
      start_time = %[3]q
    }
  }
}
`, rName3, startTime, startTime2))
}

func testAccLaunchConfig_scheduledSplitsConfigThreeStepsConfig(rName, rName2, rName3, startTime, startTime2, startTime3 string) string {
	return acctest.ConfigCompose(
		testAccLaunchConfigBase(rName, rName2),
		fmt.Sprintf(`
resource "aws_evidently_launch" "test" {
  name    = %[1]q
  project = aws_evidently_project.test.name

  groups {
    feature   = aws_evidently_feature.test.name
    name      = "Variation1"
    variation = "Variation1"
  }

  groups {
    feature   = aws_evidently_feature.test.name
    name      = "Variation2"
    variation = "Variation2"
  }

  scheduled_splits_config {
    steps {
      group_weights = {
        "Variation1" = 60
        "Variation2" = 65
      }
      start_time = %[2]q
    }

    steps {
      group_weights = {
        "Variation1" = 11
        "Variation2" = 12
      }
      start_time = %[3]q
    }

    steps {
      group_weights = {
        "Variation1" = 44
        "Variation2" = 40
      }
      start_time = %[4]q
    }
  }
}
`, rName3, startTime, startTime2, startTime3))
}

func testAccLaunchConfigSegmentOverridesBase(rName, rName2, rName3 string) string {
	return fmt.Sprintf(`
resource "aws_evidently_segment" "test" {
  name    = %[1]q
  pattern = "{\"Price\":[{\"numeric\":[\">\",10,\"<=\",20]}]}"
}

resource "aws_evidently_segment" "test2" {
  name    = %[2]q
  pattern = "{\"Price\":[{\"numeric\":[\">\",10,\"<=\",20]}]}"
}

resource "aws_evidently_segment" "test3" {
  name    = %[3]q
  pattern = "{\"Price\":[{\"numeric\":[\">\",10,\"<=\",20]}]}"
}
`, rName, rName2, rName3)
}

func testAccLaunchConfig_scheduledSplitsConfigStepsOneSegmentOverrideConfig(rName, rName2, rName3, rName4, rName5, rName6, startTime string) string {
	return acctest.ConfigCompose(
		testAccLaunchConfigBase(rName, rName2),
		testAccLaunchConfigSegmentOverridesBase(rName3, rName4, rName5),
		fmt.Sprintf(`
resource "aws_evidently_launch" "test" {
  name    = %[1]q
  project = aws_evidently_project.test.name

  groups {
    feature   = aws_evidently_feature.test.name
    name      = "Variation1"
    variation = "Variation1"
  }

  scheduled_splits_config {
    steps {
      group_weights = {
        "Variation1" = 0
      }

      segment_overrides {
        evaluation_order = 1
        segment          = aws_evidently_segment.test.name

        weights = {
          "Variation1" = 20000
        }
      }

      start_time = %[2]q
    }
  }
}
`, rName6, startTime))
}

func testAccLaunchConfig_scheduledSplitsConfigStepsTwoSegmentOverridesConfig(rName, rName2, rName3, rName4, rName5, rName6, startTime string) string {
	return acctest.ConfigCompose(
		testAccLaunchConfigBase(rName, rName2),
		testAccLaunchConfigSegmentOverridesBase(rName3, rName4, rName5),
		fmt.Sprintf(`
resource "aws_evidently_launch" "test" {
  name    = %[1]q
  project = aws_evidently_project.test.name

  groups {
    feature   = aws_evidently_feature.test.name
    name      = "Variation1"
    variation = "Variation1"
  }

  groups {
    feature   = aws_evidently_feature.test.name
    name      = "Variation2"
    variation = "Variation2"
  }

  scheduled_splits_config {
    steps {
      group_weights = {
        "Variation1" = 0
        "Variation2" = 0
      }

      segment_overrides {
        evaluation_order = 1
        segment          = aws_evidently_segment.test3.name

        weights = {
          "Variation2" = 10000
        }
      }

      segment_overrides {
        evaluation_order = 2
        segment          = aws_evidently_segment.test2.name

        weights = {
          "Variation1" = 40000
          "Variation2" = 30000
        }
      }

      start_time = %[2]q
    }
  }
}
`, rName6, startTime))
}

func testAccLaunchConfig_scheduledSplitsConfigStepsThreeSegmentOverridesConfig(rName, rName2, rName3, rName4, rName5, rName6, startTime string) string {
	return acctest.ConfigCompose(
		testAccLaunchConfigBase(rName, rName2),
		testAccLaunchConfigSegmentOverridesBase(rName3, rName4, rName5),
		fmt.Sprintf(`
resource "aws_evidently_launch" "test" {
  name    = %[1]q
  project = aws_evidently_project.test.name

  groups {
    feature   = aws_evidently_feature.test.name
    name      = "Variation1"
    variation = "Variation1"
  }

  groups {
    feature   = aws_evidently_feature.test.name
    name      = "Variation2"
    variation = "Variation2"
  }

  scheduled_splits_config {
    steps {
      group_weights = {
        "Variation1" = 0
        "Variation2" = 0
      }

      segment_overrides {
        evaluation_order = 1
        segment          = aws_evidently_segment.test.name

        weights = {
          "Variation2" = 5000
        }
      }

      segment_overrides {
        evaluation_order = 3
        segment          = aws_evidently_segment.test2.name

        weights = {
          "Variation1" = 60000
          "Variation2" = 70000
        }
      }

      segment_overrides {
        evaluation_order = 4
        segment          = aws_evidently_segment.test3.name

        weights = {
          "Variation1" = 10000
          "Variation2" = 90000
        }
      }

      start_time = %[2]q
    }
  }
}
`, rName6, startTime))
}

func testAccLaunchConfig_tags1(rName, rName2, rName3, startTime, tag, value string) string {
	return acctest.ConfigCompose(
		testAccLaunchConfigBase(rName, rName2),
		fmt.Sprintf(`
resource "aws_evidently_launch" "test" {
  name    = %[1]q
  project = aws_evidently_project.test.name

  groups {
    feature   = aws_evidently_feature.test.name
    name      = "Variation1"
    variation = "Variation1"
  }

  scheduled_splits_config {
    steps {
      group_weights = {
        "Variation1" = 0
      }
      start_time = %[2]q
    }
  }

  tags = {
    %[3]q = %[4]q
  }
}
`, rName3, startTime, tag, value))
}

func testAccLaunchConfig_tags2(rName, rName2, rName3, startTime, tag1, value1, tag2, value2 string) string {
	return acctest.ConfigCompose(
		testAccLaunchConfigBase(rName, rName2),
		fmt.Sprintf(`
resource "aws_evidently_launch" "test" {
  name    = %[1]q
  project = aws_evidently_project.test.name

  groups {
    feature   = aws_evidently_feature.test.name
    name      = "Variation1"
    variation = "Variation1"
  }

  scheduled_splits_config {
    steps {
      group_weights = {
        "Variation1" = 0
      }
      start_time = %[2]q
    }
  }

  tags = {
    %[3]q = %[4]q
    %[5]q = %[6]q
  }
}
`, rName3, startTime, tag1, value1, tag2, value2))
}<|MERGE_RESOLUTION|>--- conflicted
+++ resolved
@@ -28,13 +28,8 @@
 
 	resource.ParallelTest(t, resource.TestCase{
 		PreCheck: func() {
-<<<<<<< HEAD
 			acctest.PreCheck(ctx, t)
-			acctest.PreCheckPartitionHasService(cloudwatchevidently.EndpointsID, t)
-=======
-			acctest.PreCheck(t)
 			acctest.PreCheckPartitionHasService(t, cloudwatchevidently.EndpointsID)
->>>>>>> 78d002fe
 		},
 		ErrorCheck:               acctest.ErrorCheck(t, cloudwatchevidently.EndpointsID),
 		ProtoV5ProviderFactories: acctest.ProtoV5ProviderFactories,
@@ -89,13 +84,8 @@
 
 	resource.ParallelTest(t, resource.TestCase{
 		PreCheck: func() {
-<<<<<<< HEAD
 			acctest.PreCheck(ctx, t)
-			acctest.PreCheckPartitionHasService(cloudwatchevidently.EndpointsID, t)
-=======
-			acctest.PreCheck(t)
 			acctest.PreCheckPartitionHasService(t, cloudwatchevidently.EndpointsID)
->>>>>>> 78d002fe
 		},
 		ErrorCheck:               acctest.ErrorCheck(t, cloudwatchevidently.EndpointsID),
 		ProtoV5ProviderFactories: acctest.ProtoV5ProviderFactories,
@@ -138,13 +128,8 @@
 
 	resource.ParallelTest(t, resource.TestCase{
 		PreCheck: func() {
-<<<<<<< HEAD
 			acctest.PreCheck(ctx, t)
-			acctest.PreCheckPartitionHasService(cloudwatchevidently.EndpointsID, t)
-=======
-			acctest.PreCheck(t)
 			acctest.PreCheckPartitionHasService(t, cloudwatchevidently.EndpointsID)
->>>>>>> 78d002fe
 		},
 		ErrorCheck:               acctest.ErrorCheck(t, cloudwatchevidently.EndpointsID),
 		ProtoV5ProviderFactories: acctest.ProtoV5ProviderFactories,
@@ -225,13 +210,8 @@
 
 	resource.ParallelTest(t, resource.TestCase{
 		PreCheck: func() {
-<<<<<<< HEAD
 			acctest.PreCheck(ctx, t)
-			acctest.PreCheckPartitionHasService(cloudwatchevidently.EndpointsID, t)
-=======
-			acctest.PreCheck(t)
 			acctest.PreCheckPartitionHasService(t, cloudwatchevidently.EndpointsID)
->>>>>>> 78d002fe
 		},
 		ErrorCheck:               acctest.ErrorCheck(t, cloudwatchevidently.EndpointsID),
 		ProtoV5ProviderFactories: acctest.ProtoV5ProviderFactories,
@@ -322,13 +302,8 @@
 
 	resource.ParallelTest(t, resource.TestCase{
 		PreCheck: func() {
-<<<<<<< HEAD
 			acctest.PreCheck(ctx, t)
-			acctest.PreCheckPartitionHasService(cloudwatchevidently.EndpointsID, t)
-=======
-			acctest.PreCheck(t)
 			acctest.PreCheckPartitionHasService(t, cloudwatchevidently.EndpointsID)
->>>>>>> 78d002fe
 		},
 		ErrorCheck:               acctest.ErrorCheck(t, cloudwatchevidently.EndpointsID),
 		ProtoV5ProviderFactories: acctest.ProtoV5ProviderFactories,
@@ -373,13 +348,8 @@
 
 	resource.ParallelTest(t, resource.TestCase{
 		PreCheck: func() {
-<<<<<<< HEAD
 			acctest.PreCheck(ctx, t)
-			acctest.PreCheckPartitionHasService(cloudwatchevidently.EndpointsID, t)
-=======
-			acctest.PreCheck(t)
 			acctest.PreCheckPartitionHasService(t, cloudwatchevidently.EndpointsID)
->>>>>>> 78d002fe
 		},
 		ErrorCheck:               acctest.ErrorCheck(t, cloudwatchevidently.EndpointsID),
 		ProtoV5ProviderFactories: acctest.ProtoV5ProviderFactories,
@@ -467,13 +437,8 @@
 
 	resource.ParallelTest(t, resource.TestCase{
 		PreCheck: func() {
-<<<<<<< HEAD
 			acctest.PreCheck(ctx, t)
-			acctest.PreCheckPartitionHasService(cloudwatchevidently.EndpointsID, t)
-=======
-			acctest.PreCheck(t)
 			acctest.PreCheckPartitionHasService(t, cloudwatchevidently.EndpointsID)
->>>>>>> 78d002fe
 		},
 		ErrorCheck:               acctest.ErrorCheck(t, cloudwatchevidently.EndpointsID),
 		ProtoV5ProviderFactories: acctest.ProtoV5ProviderFactories,
@@ -579,13 +544,8 @@
 
 	resource.ParallelTest(t, resource.TestCase{
 		PreCheck: func() {
-<<<<<<< HEAD
 			acctest.PreCheck(ctx, t)
-			acctest.PreCheckPartitionHasService(cloudwatchevidently.EndpointsID, t)
-=======
-			acctest.PreCheck(t)
 			acctest.PreCheckPartitionHasService(t, cloudwatchevidently.EndpointsID)
->>>>>>> 78d002fe
 		},
 		ErrorCheck:               acctest.ErrorCheck(t, cloudwatchevidently.EndpointsID),
 		ProtoV5ProviderFactories: acctest.ProtoV5ProviderFactories,
