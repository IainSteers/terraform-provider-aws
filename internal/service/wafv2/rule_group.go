--- conflicted
+++ resolved
@@ -184,13 +184,8 @@
 		return diag.Errorf("creating WAFv2 RuleGroup (%s): %s", name, err)
 	}
 
-<<<<<<< HEAD
 	d.SetId(aws.ToString(outputRaw.(*wafv2.CreateRuleGroupOutput).Summary.Id))
-	d.Set("name", name) // Required in Read.
-=======
-	d.SetId(aws.StringValue(outputRaw.(*wafv2.CreateRuleGroupOutput).Summary.Id))
 	d.Set(names.AttrName, name) // Required in Read.
->>>>>>> 78c94709
 
 	return resourceRuleGroupRead(ctx, d, meta)
 }
@@ -218,13 +213,9 @@
 	}
 	d.Set("description", ruleGroup.Description)
 	d.Set("lock_token", output.LockToken)
-<<<<<<< HEAD
-	d.Set("name", ruleGroup.Name)
+	d.Set(names.AttrName, ruleGroup.Name)
 	d.Set("name_prefix", create.NamePrefixFromName(aws.ToString(ruleGroup.Name)))
-=======
-	d.Set(names.AttrName, ruleGroup.Name)
-	d.Set("name_prefix", create.NamePrefixFromName(aws.StringValue(ruleGroup.Name)))
->>>>>>> 78c94709
+
 	if err := d.Set("rule", flattenRules(ruleGroup.Rules)); err != nil {
 		return diag.Errorf("setting rule: %s", err)
 	}
@@ -274,13 +265,8 @@
 	input := &wafv2.DeleteRuleGroupInput{
 		Id:        aws.String(d.Id()),
 		LockToken: aws.String(d.Get("lock_token").(string)),
-<<<<<<< HEAD
-		Name:      aws.String(d.Get("name").(string)),
+		Name:      aws.String(d.Get(names.AttrName).(string)),
 		Scope:     awstypes.Scope(d.Get("scope").(string)),
-=======
-		Name:      aws.String(d.Get(names.AttrName).(string)),
-		Scope:     aws.String(d.Get("scope").(string)),
->>>>>>> 78c94709
 	}
 
 	log.Printf("[INFO] Deleting WAFv2 RuleGroup: %s", d.Id())
