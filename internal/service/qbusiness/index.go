// Copyright (c) HashiCorp, Inc.
// SPDX-License-Identifier: MPL-2.0

package qbusiness

import (
	"context"
	"log"
	"strings"

	"github.com/YakDriver/regexache"
	"github.com/aws/aws-sdk-go-v2/aws"
	"github.com/aws/aws-sdk-go-v2/service/qbusiness"
	"github.com/aws/aws-sdk-go-v2/service/qbusiness/types"
	"github.com/hashicorp/terraform-plugin-sdk/v2/diag"
	"github.com/hashicorp/terraform-plugin-sdk/v2/helper/retry"
	"github.com/hashicorp/terraform-plugin-sdk/v2/helper/schema"
	"github.com/hashicorp/terraform-plugin-sdk/v2/helper/validation"
	"github.com/hashicorp/terraform-provider-aws/internal/conns"
	"github.com/hashicorp/terraform-provider-aws/internal/enum"
	"github.com/hashicorp/terraform-provider-aws/internal/errs"
	"github.com/hashicorp/terraform-provider-aws/internal/errs/sdkdiag"
	tftags "github.com/hashicorp/terraform-provider-aws/internal/tags"
	"github.com/hashicorp/terraform-provider-aws/internal/tfresource"
	"github.com/hashicorp/terraform-provider-aws/internal/verify"
	"github.com/hashicorp/terraform-provider-aws/names"
)

// @SDKResource("aws_qbusiness_index", name="Index")
// @Tags(identifierAttribute="arn")
func ResourceIndex() *schema.Resource {
	return &schema.Resource{

		CreateWithoutTimeout: resourceIndexCreate,
		ReadWithoutTimeout:   resourceIndexRead,
		UpdateWithoutTimeout: resourceIndexUpdate,
		DeleteWithoutTimeout: resourceIndexDelete,

		Importer: &schema.ResourceImporter{
			StateContext: schema.ImportStatePassthroughContext,
		},

		Schema: map[string]*schema.Schema{
			"application_id": {
				Type:        schema.TypeString,
				Required:    true,
				Description: "The identifier of the Amazon Q application associated with the index.",
				ValidateFunc: validation.All(
					validation.StringMatch(regexache.MustCompile(`^[a-zA-Z0-9][a-zA-Z0-9-]{35}$`), "must be a valid application ID"),
				),
			},
			"arn": {
				Type:        schema.TypeString,
				Computed:    true,
				Description: "The Amazon Resource Name (ARN) of the Amazon Q index.",
			},
			"capacity_configuration": {
				Type:             schema.TypeList,
				Optional:         true,
				MaxItems:         1,
				DiffSuppressFunc: verify.SuppressMissingOptionalConfigurationBlock,
				Elem: &schema.Resource{
					Schema: map[string]*schema.Schema{
						"units": {
							Type:         schema.TypeInt,
							Required:     true,
							Description:  "The number of additional storage units for the Amazon Q index.",
							ValidateFunc: validation.IntAtLeast(1),
						},
					},
				},
			},
			"description": {
				Type:        schema.TypeString,
				Optional:    true,
				Description: "The description for the Amazon Q index.",
				ValidateFunc: validation.All(
					validation.StringLenBetween(0, 1000),
					validation.StringMatch(regexache.MustCompile(`^\P{C}*$`), "must not contain control characters"),
				),
			},
			"display_name": {
				Type:        schema.TypeString,
				Required:    true,
				Description: "The name of the Amazon Q index.",
				ValidateFunc: validation.All(
					validation.StringLenBetween(1, 100),
					validation.StringMatch(regexache.MustCompile(`^[a-zA-Z0-9][a-zA-Z0-9_-]*$`), "must begin with a letter or number and contain only alphanumeric, underscore, or hyphen characters"),
				),
			},
			"document_attribute_configurations": {
				Type:             schema.TypeList,
				MaxItems:         1,
				Optional:         true,
				ForceNew:         true,
				Description:      "Configuration information for document metadata or fields",
				DiffSuppressFunc: verify.SuppressMissingOptionalConfigurationBlock,
				Elem: &schema.Resource{
					Schema: map[string]*schema.Schema{
						"attribute": {
							Type:     schema.TypeList,
							Optional: true,
							MaxItems: 50,
							MinItems: 1,
							Elem: &schema.Resource{
								Schema: map[string]*schema.Schema{
									"name": {
										Type:        schema.TypeString,
										Required:    true,
										Description: "The name of the document attribute.",
										ValidateFunc: validation.All(
											validation.StringLenBetween(0, 2048),
											validation.StringMatch(regexache.MustCompile(`^\P{C}*$`), "must not contain control characters"),
										),
									},
									"search": {
										Type:             schema.TypeString,
										Required:         true,
										Description:      "Information about whether the document attribute can be used by an end user to search for information on their web experience.",
										ValidateDiagFunc: enum.Validate[types.Status](),
									},
									"type": {
										Type:             schema.TypeString,
										Required:         true,
										Description:      "The type of document attribute.",
										ValidateDiagFunc: enum.Validate[types.AttributeType](),
									},
								},
							},
						},
					},
				},
			},
			"index_id": {
				Type:        schema.TypeString,
				Computed:    true,
				Description: "The identifier of the Amazon Q index.",
			},
			names.AttrTags:    tftags.TagsSchema(),
			names.AttrTagsAll: tftags.TagsSchemaComputed(),
		},
		CustomizeDiff: verify.SetTagsDiff,
	}
}

func resourceIndexCreate(ctx context.Context, d *schema.ResourceData, meta interface{}) diag.Diagnostics {
	var diags diag.Diagnostics

	conn := meta.(*conns.AWSClient).QBusinessClient(ctx)

	application_id := d.Get("application_id").(string)
	display_name := d.Get("display_name").(string)

	input := &qbusiness.CreateIndexInput{
		ApplicationId: aws.String(application_id),
		DisplayName:   aws.String(display_name),
		Tags:          getTagsIn(ctx),
	}

	if v, ok := d.GetOk("description"); ok {
		input.Description = aws.String(v.(string))
	}

	if v, ok := d.GetOk("capacity_configuration"); ok && len(v.([]interface{})) > 0 && v.([]interface{})[0] != nil {
		input.CapacityConfiguration = &types.IndexCapacityConfiguration{
			Units: aws.Int32(int32(v.([]interface{})[0].(map[string]interface{})["units"].(int))),
		}
	}

<<<<<<< HEAD
	output, err := conn.CreateIndexWithContext(ctx, input)
=======
	input.Tags = getTagsIn(ctx)

	output, err := conn.CreateIndex(ctx, input)
>>>>>>> d474d950

	if err != nil {
		return sdkdiag.AppendErrorf(diags, "creating qbusiness index: %s", err)
	}

	d.SetId(application_id + "/" + aws.ToString(output.IndexId))

	if _, err := waitIndexCreated(ctx, conn, d.Id(), d.Timeout(schema.TimeoutCreate)); err != nil {
		return sdkdiag.AppendErrorf(diags, "waiting for qbusiness index (%s) to be created: %s", d.Id(), err)
	}

	if v, ok := d.GetOk("document_attribute_configurations"); ok && len(v.([]interface{})) > 0 && v.([]interface{})[0] != nil {
		updateInput := &qbusiness.UpdateIndexInput{
			ApplicationId: aws.String(application_id),
			IndexId:       output.IndexId,
		}

		updateInput.DocumentAttributeConfigurations = expandDocumentAttributeConfigurations(d.Get("document_attribute_configurations").([]interface{}))

<<<<<<< HEAD
		_, err = conn.UpdateIndexWithContext(ctx, updateInput)
=======
		_, err = conn.UpdateIndex(ctx, updateInput)
>>>>>>> d474d950

		if err != nil {
			return sdkdiag.AppendErrorf(diags, "updating qbusiness index (%s): %s", d.Id(), err)
		}
	}

	return append(diags, resourceIndexRead(ctx, d, meta)...)
}

func resourceIndexRead(ctx context.Context, d *schema.ResourceData, meta interface{}) diag.Diagnostics {
	var diags diag.Diagnostics

	conn := meta.(*conns.AWSClient).QBusinessClient(ctx)

	output, err := FindIndexByID(ctx, conn, d.Id())

	if !d.IsNewResource() && errs.IsA[*types.ResourceNotFoundException](err) {
		log.Printf("[WARN] qbusiness index (%s) not found, removing from state", d.Id())
		d.SetId("")
		return diags
	}

	if err != nil {
		return sdkdiag.AppendErrorf(diags, "reading qbusiness index (%s): %s", d.Id(), err)
	}

	d.Set("arn", output.IndexArn)
	d.Set("description", output.Description)
	d.Set("display_name", output.DisplayName)
	d.Set("index_id", output.IndexId)
	d.Set("application_id", output.ApplicationId)

	if err := d.Set("capacity_configuration", flattenIndexCapacityConfiguration(output.CapacityConfiguration)); err != nil {
		return sdkdiag.AppendErrorf(diags, "setting qbusiness index capacity_configuration: %s", err)
	}

	omitDefaults := filterDefaultDocumentAttributeConfigurations(output.DocumentAttributeConfigurations)
	if err := d.Set("document_attribute_configurations", flattenDocumentAttributeConfigurations(omitDefaults)); err != nil {
		return sdkdiag.AppendErrorf(diags, "setting qbusiness index document_attribute_configurations: %s", err)
	}

	return diags
}

func resourceIndexUpdate(ctx context.Context, d *schema.ResourceData, meta interface{}) diag.Diagnostics {
	var diags diag.Diagnostics

	conn := meta.(*conns.AWSClient).QBusinessClient(ctx)

	id := strings.Split(d.Id(), "/")
	input := &qbusiness.UpdateIndexInput{
		ApplicationId: aws.String(id[0]),
		IndexId:       aws.String(id[1]),
	}

	if d.HasChange("description") {
		input.Description = aws.String(d.Get("description").(string))
	}

	if d.HasChange("display_name") {
		input.DisplayName = aws.String(d.Get("display_name").(string))
	}

	if d.HasChange("capacity_configuration") {
		input.CapacityConfiguration = expandIndexCapacityConfiguration(d.Get("capacity_configuration").([]interface{}))
	}

	_, err := conn.UpdateIndex(ctx, input)

	if err != nil {
		return sdkdiag.AppendErrorf(diags, "updating qbusiness index (%s): %s", d.Id(), err)
	}

	return append(diags, resourceIndexRead(ctx, d, meta)...)
}

func resourceIndexDelete(ctx context.Context, d *schema.ResourceData, meta interface{}) diag.Diagnostics {
	var diags diag.Diagnostics

	conn := meta.(*conns.AWSClient).QBusinessClient(ctx)

	id := strings.Split(d.Id(), "/")
	_, err := conn.DeleteIndex(ctx, &qbusiness.DeleteIndexInput{
		ApplicationId: aws.String(id[0]),
		IndexId:       aws.String(id[1]),
	})

	if errs.IsA[*types.ResourceNotFoundException](err) {
		return diags
	}

	if err != nil {
		return sdkdiag.AppendErrorf(diags, "deleting qbusiness index (%s): %s", d.Id(), err)
	}

	if _, err := waitIndexDeleted(ctx, conn, d.Id(), d.Timeout(schema.TimeoutDelete)); err != nil {
		return sdkdiag.AppendErrorf(diags, "waiting for qbusiness index (%s) to be deleted: %s", d.Id(), err)
	}
	return diags
}

func FindIndexByID(ctx context.Context, conn *qbusiness.Client, index_id string) (*qbusiness.GetIndexOutput, error) {

	id := strings.Split(index_id, "/")
	input := &qbusiness.GetIndexInput{
		ApplicationId: aws.String(id[0]),
		IndexId:       aws.String(id[1]),
	}

	output, err := conn.GetIndex(ctx, input)

	if errs.IsA[*types.ResourceNotFoundException](err) {
		return nil, &retry.NotFoundError{
			LastError:   err,
			LastRequest: input,
		}
	}

	if err != nil {
		return nil, err
	}

	if output == nil {
		return nil, tfresource.NewEmptyResultError(input)
	}

	return output, nil
}

func expandIndexCapacityConfiguration(v []interface{}) *types.IndexCapacityConfiguration {
	if len(v) == 0 || v[0] == nil {
		return nil
	}

	return &types.IndexCapacityConfiguration{
		Units: aws.Int32(int32(v[0].(map[string]interface{})["units"].(int))),
	}
}

func flattenIndexCapacityConfiguration(v *types.IndexCapacityConfiguration) []interface{} {
	if v == nil {
		return nil
	}

	return []interface{}{
		map[string]interface{}{
			"units": aws.ToInt32(v.Units),
		},
	}
}

func flattenDocumentAttributeConfigurations(v []types.DocumentAttributeConfiguration) []interface{} {
	if v == nil {
		return nil
	}
	var attributes []interface{}
	for _, attribute := range v {
		attributes = append(attributes, map[string]interface{}{
			"name":   aws.ToString(attribute.Name),
			"search": string(attribute.Search),
			"type":   string(attribute.Type),
		})
	}
	return []interface{}{
		map[string]interface{}{
			"attribute": attributes,
		},
	}
}

func expandDocumentAttributeConfigurations(v []interface{}) []types.DocumentAttributeConfiguration {
	if len(v) == 0 || v[0] == nil {
		return nil
	}
	m := v[0].(map[string]interface{})["attribute"].([]interface{})

	var attributes []types.DocumentAttributeConfiguration
	for _, attribute := range m {
		attributes = append(attributes, types.DocumentAttributeConfiguration{
			Name:   aws.String(attribute.(map[string]interface{})["name"].(string)),
			Search: types.Status(attribute.(map[string]interface{})["search"].(string)),
			Type:   types.AttributeType(attribute.(map[string]interface{})["type"].(string)),
		})
	}
	return attributes
}

func filterDefaultDocumentAttributeConfigurations(conf []types.DocumentAttributeConfiguration) []types.DocumentAttributeConfiguration {
	var attributes []types.DocumentAttributeConfiguration
	for _, attribute := range conf {
		filter := false
		if strings.HasPrefix(aws.ToString(attribute.Name), "_") {
			filter = true
		}
		if aws.ToString(attribute.Name) == "_document_title" && attribute.Search == types.StatusDisabled {
			filter = false
		}
		if filter {
			continue
		}
		attributes = append(attributes, attribute)
	}
	return attributes
}<|MERGE_RESOLUTION|>--- conflicted
+++ resolved
@@ -167,13 +167,7 @@
 		}
 	}
 
-<<<<<<< HEAD
-	output, err := conn.CreateIndexWithContext(ctx, input)
-=======
-	input.Tags = getTagsIn(ctx)
-
 	output, err := conn.CreateIndex(ctx, input)
->>>>>>> d474d950
 
 	if err != nil {
 		return sdkdiag.AppendErrorf(diags, "creating qbusiness index: %s", err)
@@ -193,11 +187,7 @@
 
 		updateInput.DocumentAttributeConfigurations = expandDocumentAttributeConfigurations(d.Get("document_attribute_configurations").([]interface{}))
 
-<<<<<<< HEAD
-		_, err = conn.UpdateIndexWithContext(ctx, updateInput)
-=======
 		_, err = conn.UpdateIndex(ctx, updateInput)
->>>>>>> d474d950
 
 		if err != nil {
 			return sdkdiag.AppendErrorf(diags, "updating qbusiness index (%s): %s", d.Id(), err)
