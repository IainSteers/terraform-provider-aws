package mq_test

import (
	"fmt"
	"testing"

	"github.com/aws/aws-sdk-go/service/mq"
	sdkacctest "github.com/hashicorp/terraform-plugin-sdk/v2/helper/acctest"
	"github.com/hashicorp/terraform-plugin-sdk/v2/helper/resource"
	"github.com/hashicorp/terraform-provider-aws/internal/acctest"
)

func TestAccMQBrokerDataSource_basic(t *testing.T) {
	ctx := acctest.Context(t)
	if testing.Short() {
		t.Skip("skipping long-running test in short mode")
	}

	rName := sdkacctest.RandomWithPrefix(acctest.ResourcePrefix)
	resourceName := "aws_mq_broker.test"

	dataSourceByIdName := "data.aws_mq_broker.by_id"
	dataSourceByNameName := "data.aws_mq_broker.by_name"

	resource.ParallelTest(t, resource.TestCase{
<<<<<<< HEAD
		PreCheck:                 func() { acctest.PreCheck(ctx, t); acctest.PreCheckPartitionHasService(mq.EndpointsID, t) },
=======
		PreCheck:                 func() { acctest.PreCheck(t); acctest.PreCheckPartitionHasService(t, mq.EndpointsID) },
>>>>>>> 78d002fe
		ErrorCheck:               acctest.ErrorCheck(t, mq.EndpointsID),
		ProtoV5ProviderFactories: acctest.ProtoV5ProviderFactories,
		Steps: []resource.TestStep{
			{
				Config: testAccBrokerDataSourceConfig_byID(rName),
				Check: resource.ComposeAggregateTestCheckFunc(
					resource.TestCheckResourceAttrPair(dataSourceByIdName, "arn", resourceName, "arn"),
					resource.TestCheckResourceAttrPair(dataSourceByIdName, "broker_name", resourceName, "broker_name"),
					resource.TestCheckResourceAttrPair(dataSourceByIdName, "authentication_strategy", resourceName, "authentication_strategy"),
					resource.TestCheckResourceAttrPair(dataSourceByIdName, "auto_minor_version_upgrade", resourceName, "auto_minor_version_upgrade"),
					resource.TestCheckResourceAttrPair(dataSourceByIdName, "deployment_mode", resourceName, "deployment_mode"),
					resource.TestCheckResourceAttrPair(dataSourceByIdName, "configuration.#", resourceName, "configuration.#"),
					resource.TestCheckResourceAttrPair(dataSourceByIdName, "encryption_options.#", resourceName, "encryption_options.#"),
					resource.TestCheckResourceAttrPair(dataSourceByIdName, "encryption_options.0.use_aws_owned_key", resourceName, "encryption_options.0.use_aws_owned_key"),
					resource.TestCheckResourceAttrPair(dataSourceByIdName, "engine_type", resourceName, "engine_type"),
					resource.TestCheckResourceAttrPair(dataSourceByIdName, "engine_version", resourceName, "engine_version"),
					resource.TestCheckResourceAttrPair(dataSourceByIdName, "host_instance_type", resourceName, "host_instance_type"),
					resource.TestCheckResourceAttrPair(dataSourceByIdName, "instances.#", resourceName, "instances.#"),
					resource.TestCheckResourceAttrPair(dataSourceByIdName, "logs.#", resourceName, "logs.#"),
					resource.TestCheckResourceAttrPair(dataSourceByIdName, "maintenance_window_start_time.#", resourceName, "maintenance_window_start_time.#"),
					resource.TestCheckResourceAttrPair(dataSourceByIdName, "publicly_accessible", resourceName, "publicly_accessible"),
					resource.TestCheckResourceAttrPair(dataSourceByIdName, "security_groups.#", resourceName, "security_groups.#"),
					resource.TestCheckResourceAttrPair(dataSourceByIdName, "storage_type", resourceName, "storage_type"),
					resource.TestCheckResourceAttrPair(dataSourceByIdName, "subnet_ids.#", resourceName, "subnet_ids.#"),
					resource.TestCheckResourceAttrPair(dataSourceByIdName, "tags.%", resourceName, "tags.%"),
					resource.TestCheckResourceAttrPair(dataSourceByIdName, "user.#", resourceName, "user.#"),
				),
			},
			{
				Config: testAccBrokerDataSourceConfig_byName(rName),
				Check: resource.ComposeAggregateTestCheckFunc(
					resource.TestCheckResourceAttrPair(dataSourceByNameName, "broker_id", resourceName, "id"),
					resource.TestCheckResourceAttrPair(dataSourceByNameName, "broker_name", resourceName, "broker_name"),
				),
			},
		},
	})
}

func testAccBrokerDataSourceConfig_base(rName string) string {
	return fmt.Sprintf(`
data "aws_availability_zones" "available" {
  state = "available"

  filter {
    name   = "opt-in-status"
    values = ["opt-in-not-required"]
  }
}

resource "aws_vpc" "test" {
  cidr_block = "10.0.0.0/16"

  tags = {
    Name = %[1]q
  }
}

resource "aws_internet_gateway" "test" {
  vpc_id = aws_vpc.test.id
}

resource "aws_route_table" "test" {
  vpc_id = aws_vpc.test.id

  route {
    cidr_block = "0.0.0.0/0"
    gateway_id = aws_internet_gateway.test.id
  }
}

resource "aws_subnet" "test" {
  count             = 2
  cidr_block        = "10.0.${count.index}.0/24"
  availability_zone = data.aws_availability_zones.available.names[count.index]
  vpc_id            = aws_vpc.test.id

  tags = {
    Name = %[1]q
  }
}

resource "aws_route_table_association" "test" {
  count          = 2
  subnet_id      = aws_subnet.test[count.index].id
  route_table_id = aws_route_table.test.id
}

resource "aws_security_group" "test" {
  count = 2

  vpc_id = aws_vpc.test.id

  tags = {
    Name = %[1]q
  }
}

resource "aws_mq_configuration" "test" {
  name           = %[1]q
  engine_type    = "ActiveMQ"
  engine_version = "5.15.12"

  data = <<DATA
<?xml version="1.0" encoding="UTF-8" standalone="yes"?>
<broker xmlns="http://activemq.apache.org/schema/core">
</broker>
DATA
}

resource "aws_mq_broker" "test" {
  auto_minor_version_upgrade = true
  apply_immediately          = true
  broker_name                = %[1]q

  configuration {
    id       = aws_mq_configuration.test.id
    revision = aws_mq_configuration.test.latest_revision
  }

  deployment_mode    = "ACTIVE_STANDBY_MULTI_AZ"
  engine_type        = "ActiveMQ"
  engine_version     = "5.15.12"
  host_instance_type = "mq.t2.micro"

  maintenance_window_start_time {
    day_of_week = "TUESDAY"
    time_of_day = "02:00"
    time_zone   = "CET"
  }

  publicly_accessible = true
  security_groups     = aws_security_group.test[*].id
  subnet_ids          = aws_subnet.test[*].id

  user {
    username = "Ender"
    password = "AndrewWiggin"
  }

  user {
    username       = "Petra"
    password       = "PetraArkanian"
    console_access = true
    groups         = ["dragon", "salamander", "leopard"]
  }

  depends_on = [aws_internet_gateway.test]
}
`, rName)
}

func testAccBrokerDataSourceConfig_byID(rName string) string {
	return acctest.ConfigCompose(testAccBrokerDataSourceConfig_base(rName), `
data "aws_mq_broker" "by_id" {
  broker_id = aws_mq_broker.test.id
}
`)
}

func testAccBrokerDataSourceConfig_byName(rName string) string {
	return acctest.ConfigCompose(testAccBrokerDataSourceConfig_base(rName), `
data "aws_mq_broker" "by_name" {
  broker_name = aws_mq_broker.test.broker_name
}
`)
}<|MERGE_RESOLUTION|>--- conflicted
+++ resolved
@@ -23,11 +23,7 @@
 	dataSourceByNameName := "data.aws_mq_broker.by_name"
 
 	resource.ParallelTest(t, resource.TestCase{
-<<<<<<< HEAD
-		PreCheck:                 func() { acctest.PreCheck(ctx, t); acctest.PreCheckPartitionHasService(mq.EndpointsID, t) },
-=======
-		PreCheck:                 func() { acctest.PreCheck(t); acctest.PreCheckPartitionHasService(t, mq.EndpointsID) },
->>>>>>> 78d002fe
+		PreCheck:                 func() { acctest.PreCheck(ctx, t); acctest.PreCheckPartitionHasService(t, mq.EndpointsID) },
 		ErrorCheck:               acctest.ErrorCheck(t, mq.EndpointsID),
 		ProtoV5ProviderFactories: acctest.ProtoV5ProviderFactories,
 		Steps: []resource.TestStep{
