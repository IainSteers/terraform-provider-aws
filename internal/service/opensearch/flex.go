--- conflicted
+++ resolved
@@ -203,7 +203,6 @@
 	return []map[string]interface{}{m}
 }
 
-<<<<<<< HEAD
 func flattenSoftwareUpdateOptions(softwareUpdateOptions *opensearchservice.SoftwareUpdateOptions) map[string]interface{} {
 	if softwareUpdateOptions == nil {
 		return map[string]interface{}{}
@@ -214,9 +213,6 @@
 	return m
 }
 
-func flattenVPCDerivedInfo(o *opensearchservice.VPCDerivedInfo) []map[string]interface{} {
-	m := map[string]interface{}{}
-=======
 func expandVPCOptions(tfMap map[string]interface{}) *opensearchservice.VPCOptions {
 	if tfMap == nil {
 		return nil
@@ -227,7 +223,6 @@
 	if v, ok := tfMap["security_group_ids"].(*schema.Set); ok && v.Len() > 0 {
 		apiObject.SecurityGroupIds = flex.ExpandStringSet(v)
 	}
->>>>>>> 1c005e99
 
 	if v, ok := tfMap["subnet_ids"].(*schema.Set); ok && v.Len() > 0 {
 		apiObject.SubnetIds = flex.ExpandStringSet(v)
