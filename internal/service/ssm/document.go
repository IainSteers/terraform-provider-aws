// Copyright (c) HashiCorp, Inc.
// SPDX-License-Identifier: MPL-2.0

package ssm

import (
	"context"
	"errors"
	"fmt"
	"log"
	"regexp"
	"strings"
	"time"

	"github.com/YakDriver/regexache"
	"github.com/aws/aws-sdk-go-v2/aws"
	"github.com/aws/aws-sdk-go-v2/aws/arn"
	"github.com/aws/aws-sdk-go-v2/service/ssm"
	awstypes "github.com/aws/aws-sdk-go-v2/service/ssm/types"
	"github.com/hashicorp/terraform-plugin-sdk/v2/diag"
	"github.com/hashicorp/terraform-plugin-sdk/v2/helper/customdiff"
	"github.com/hashicorp/terraform-plugin-sdk/v2/helper/retry"
	"github.com/hashicorp/terraform-plugin-sdk/v2/helper/schema"
	"github.com/hashicorp/terraform-plugin-sdk/v2/helper/validation"
	"github.com/hashicorp/terraform-provider-aws/internal/conns"
	"github.com/hashicorp/terraform-provider-aws/internal/enum"
	"github.com/hashicorp/terraform-provider-aws/internal/errs"
	"github.com/hashicorp/terraform-provider-aws/internal/errs/sdkdiag"
	"github.com/hashicorp/terraform-provider-aws/internal/flex"
	"github.com/hashicorp/terraform-provider-aws/internal/slices"
	tftags "github.com/hashicorp/terraform-provider-aws/internal/tags"
	"github.com/hashicorp/terraform-provider-aws/internal/tfresource"
	itypes "github.com/hashicorp/terraform-provider-aws/internal/types"
	"github.com/hashicorp/terraform-provider-aws/internal/verify"
	"github.com/hashicorp/terraform-provider-aws/names"
)

const (
	documentPermissionsBatchLimit = 20
)

// @SDKResource("aws_ssm_document", name="Document")
// @Tags(identifierAttribute="id", resourceType="Document")
func resourceDocument() *schema.Resource {
	return &schema.Resource{
		CreateWithoutTimeout: resourceDocumentCreate,
		ReadWithoutTimeout:   resourceDocumentRead,
		UpdateWithoutTimeout: resourceDocumentUpdate,
		DeleteWithoutTimeout: resourceDocumentDelete,

		Importer: &schema.ResourceImporter{
			StateContext: schema.ImportStatePassthroughContext,
		},

		Schema: map[string]*schema.Schema{
			names.AttrARN: {
				Type:     schema.TypeString,
				Computed: true,
			},
			"attachments_source": {
				Type:     schema.TypeList,
				Optional: true,
				MaxItems: 20,
				Elem: &schema.Resource{
					Schema: map[string]*schema.Schema{
						names.AttrKey: {
							Type:             schema.TypeString,
							Required:         true,
							ValidateDiagFunc: enum.Validate[awstypes.AttachmentsSourceKey](),
						},
						names.AttrName: {
							Type:     schema.TypeString,
							Optional: true,
							ValidateFunc: validation.All(
								validation.StringMatch(regexache.MustCompile(`^[0-9A-Za-z_.-]+$`), "must contain only alphanumeric, underscore, hyphen, or period characters"),
								validation.StringLenBetween(3, 128),
							),
						},
						names.AttrValues: {
							Type:     schema.TypeList,
							MinItems: 1,
							Required: true,
							Elem: &schema.Schema{
								Type:         schema.TypeString,
								ValidateFunc: validation.StringLenBetween(1, 1024),
							},
						},
					},
				},
			},
			names.AttrContent: {
				Type:     schema.TypeString,
				Required: true,
			},
			names.AttrCreatedDate: {
				Type:     schema.TypeString,
				Computed: true,
			},
			"default_version": {
				Type:     schema.TypeString,
				Computed: true,
			},
			names.AttrDescription: {
				Type:     schema.TypeString,
				Computed: true,
			},
			"document_format": {
				Type:             schema.TypeString,
				Optional:         true,
				Default:          awstypes.DocumentFormatJson,
				ValidateDiagFunc: enum.Validate[awstypes.DocumentFormat](),
			},
			"document_type": {
				Type:             schema.TypeString,
				Required:         true,
				ValidateDiagFunc: enum.Validate[awstypes.DocumentType](),
			},
			"document_version": {
				Type:     schema.TypeString,
				Computed: true,
			},
			"hash": {
				Type:     schema.TypeString,
				Computed: true,
			},
			"hash_type": {
				Type:     schema.TypeString,
				Computed: true,
			},
			"latest_version": {
				Type:     schema.TypeString,
				Computed: true,
			},
			names.AttrName: {
				Type:     schema.TypeString,
				Required: true,
				ForceNew: true,
				ValidateFunc: validation.All(
					validation.StringMatch(regexache.MustCompile(`^[0-9A-Za-z_.-]+$`), "must contain only alphanumeric, underscore, hyphen, or period characters"),
					validation.StringLenBetween(3, 128),
				),
			},
			"owner": {
				Type:     schema.TypeString,
				Computed: true,
			},
			names.AttrParameter: {
				Type:     schema.TypeList,
				Computed: true,
				Elem: &schema.Resource{
					Schema: map[string]*schema.Schema{
						"default_value": {
							Type:     schema.TypeString,
							Computed: true,
						},
						names.AttrDescription: {
							Type:     schema.TypeString,
							Computed: true,
						},
						names.AttrName: {
							Type:     schema.TypeString,
							Computed: true,
						},
						names.AttrType: {
							Type:     schema.TypeString,
							Computed: true,
						},
					},
				},
			},
			"permissions": {
				Type:     schema.TypeMap,
				Optional: true,
				Elem: &schema.Schema{
					Type: schema.TypeString,
				},
			},
			"platform_types": {
				Type:     schema.TypeList,
				Computed: true,
				Elem:     &schema.Schema{Type: schema.TypeString},
			},
			"schema_version": {
				Type:     schema.TypeString,
				Computed: true,
			},
			names.AttrStatus: {
				Type:     schema.TypeString,
				Computed: true,
			},
			names.AttrTags:    tftags.TagsSchema(),
			names.AttrTagsAll: tftags.TagsSchemaComputed(),
			"target_type": {
				Type:     schema.TypeString,
				Optional: true,
				ValidateFunc: validation.All(
					validation.StringMatch(regexache.MustCompile(`^\/[\w\.\-\:\/]*$`), "must contain a forward slash optionally followed by a resource type such as AWS::EC2::Instance"),
					validation.StringLenBetween(1, 200),
				),
			},
			"version_name": {
				Type:     schema.TypeString,
				Optional: true,
				ValidateFunc: validation.All(
					validation.StringMatch(regexache.MustCompile(`^[0-9A-Za-z_.-]{3,128}$`), "must contain only alphanumeric, underscore, hyphen, or period characters"),
					validation.StringLenBetween(3, 128),
				),
			},
		},

		CustomizeDiff: customdiff.Sequence(
			verify.SetTagsDiff,
			func(ctx context.Context, d *schema.ResourceDiff, meta interface{}) error {
				if v, ok := d.GetOk("permissions"); ok && len(v.(map[string]interface{})) > 0 {
					// Validates permissions keys, if set, to be type and account_ids
					// since ValidateFunc validates only the value not the key.
					tfMap := flex.ExpandStringValueMap(v.(map[string]interface{}))

					if v, ok := tfMap[names.AttrType]; ok {
						if awstypes.DocumentPermissionType(v) != awstypes.DocumentPermissionTypeShare {
							return fmt.Errorf("%q: only %s \"type\" supported", "permissions", awstypes.DocumentPermissionTypeShare)
						}
					} else {
						return fmt.Errorf("%q: \"type\" must be defined", "permissions")
					}

					if _, ok := tfMap["account_ids"]; !ok {
						return fmt.Errorf("%q: \"account_ids\" must be defined", "permissions")
					}
				}

				if d.HasChange(names.AttrContent) {
					if err := d.SetNewComputed("default_version"); err != nil {
						return err
					}
					if err := d.SetNewComputed("document_version"); err != nil {
						return err
					}
					if err := d.SetNewComputed("hash"); err != nil {
						return err
					}
					if err := d.SetNewComputed("latest_version"); err != nil {
						return err
					}
					if err := d.SetNewComputed(names.AttrParameter); err != nil {
						return err
					}
				}

				return nil
			},
		),
	}
}

func resourceDocumentCreate(ctx context.Context, d *schema.ResourceData, meta interface{}) diag.Diagnostics {
	var diags diag.Diagnostics
	conn := meta.(*conns.AWSClient).SSMClient(ctx)

	name := d.Get(names.AttrName).(string)
	input := &ssm.CreateDocumentInput{
<<<<<<< HEAD
		Content:        aws.String(d.Get("content").(string)),
		DocumentFormat: awstypes.DocumentFormat(d.Get("document_format").(string)),
		DocumentType:   awstypes.DocumentType(d.Get("document_type").(string)),
=======
		Content:        aws.String(d.Get(names.AttrContent).(string)),
		DocumentFormat: aws.String(d.Get("document_format").(string)),
		DocumentType:   aws.String(d.Get("document_type").(string)),
>>>>>>> 42ad9820
		Name:           aws.String(name),
		Tags:           getTagsIn(ctx),
	}

	if v, ok := d.GetOk("attachments_source"); ok && len(v.([]interface{})) > 0 {
		input.Attachments = expandAttachmentsSources(v.([]interface{}))
	}

	if v, ok := d.GetOk("target_type"); ok {
		input.TargetType = aws.String(v.(string))
	}

	if v, ok := d.GetOk("version_name"); ok {
		input.VersionName = aws.String(v.(string))
	}

	output, err := conn.CreateDocument(ctx, input)

	if err != nil {
		return sdkdiag.AppendErrorf(diags, "creating SSM Document (%s): %s", name, err)
	}

	d.SetId(aws.ToString(output.DocumentDescription.Name))

	if v, ok := d.GetOk("permissions"); ok && len(v.(map[string]interface{})) > 0 {
		tfMap := flex.ExpandStringValueMap(v.(map[string]interface{}))

		if v, ok := tfMap["account_ids"]; ok && v != "" {
			chunks := slices.Chunks(strings.Split(v, ","), documentPermissionsBatchLimit)

			for _, chunk := range chunks {
				input := &ssm.ModifyDocumentPermissionInput{
					AccountIdsToAdd: chunk,
					Name:            aws.String(d.Id()),
					PermissionType:  awstypes.DocumentPermissionTypeShare,
				}

				_, err := conn.ModifyDocumentPermission(ctx, input)

				if err != nil {
					return sdkdiag.AppendErrorf(diags, "modifying SSM Document (%s) permissions: %s", d.Id(), err)
				}
			}
		}
	}

	if _, err := waitDocumentActive(ctx, conn, d.Id()); err != nil {
		return sdkdiag.AppendErrorf(diags, "waiting for SSM Document (%s) create: %s", d.Id(), err)
	}

	return append(diags, resourceDocumentRead(ctx, d, meta)...)
}

func resourceDocumentRead(ctx context.Context, d *schema.ResourceData, meta interface{}) diag.Diagnostics {
	var diags diag.Diagnostics
	conn := meta.(*conns.AWSClient).SSMClient(ctx)

	doc, err := findDocumentByName(ctx, conn, d.Id())

	if !d.IsNewResource() && tfresource.NotFound(err) {
		log.Printf("[WARN] SSM Document %s not found, removing from state", d.Id())
		d.SetId("")
		return diags
	}

	if err != nil {
		return sdkdiag.AppendErrorf(diags, "reading SSM Document (%s): %s", d.Id(), err)
	}

	arn := arn.ARN{
		Partition: meta.(*conns.AWSClient).Partition,
		Service:   "ssm",
		Region:    meta.(*conns.AWSClient).Region,
		AccountID: meta.(*conns.AWSClient).AccountID,
		Resource:  "document/" + aws.ToString(doc.Name),
	}.String()
	d.Set(names.AttrARN, arn)
	d.Set(names.AttrCreatedDate, aws.ToTime(doc.CreatedDate).Format(time.RFC3339))
	d.Set("default_version", doc.DefaultVersion)
	d.Set(names.AttrDescription, doc.Description)
	d.Set("document_format", doc.DocumentFormat)
	d.Set("document_type", doc.DocumentType)
	d.Set("document_version", doc.DocumentVersion)
	d.Set("hash", doc.Hash)
	d.Set("hash_type", doc.HashType)
	d.Set("latest_version", doc.LatestVersion)
	d.Set(names.AttrName, doc.Name)
	d.Set("owner", doc.Owner)
	if err := d.Set(names.AttrParameter, flattenDocumentParameters(doc.Parameters)); err != nil {
		return sdkdiag.AppendErrorf(diags, "setting parameter: %s", err)
	}
	d.Set("platform_types", doc.PlatformTypes)
	d.Set("schema_version", doc.SchemaVersion)
	d.Set(names.AttrStatus, doc.Status)
	d.Set("target_type", doc.TargetType)
	d.Set("version_name", doc.VersionName)

	{
		input := &ssm.GetDocumentInput{
			DocumentFormat:  awstypes.DocumentFormat(d.Get("document_format").(string)),
			DocumentVersion: aws.String("$LATEST"),
			Name:            aws.String(d.Id()),
		}

		output, err := conn.GetDocument(ctx, input)

		if err != nil {
			return sdkdiag.AppendErrorf(diags, "reading SSM Document (%s) content: %s", d.Id(), err)
		}

		d.Set(names.AttrContent, output.Content)
	}

	{
		input := &ssm.DescribeDocumentPermissionInput{
			Name:           aws.String(d.Id()),
			PermissionType: awstypes.DocumentPermissionTypeShare,
		}

		output, err := conn.DescribeDocumentPermission(ctx, input)

		if err != nil {
			return sdkdiag.AppendErrorf(diags, "reading SSM Document (%s) permissions: %s", d.Id(), err)
		}

		if accountsIDs := output.AccountIds; len(accountsIDs) > 0 {
			d.Set("permissions", map[string]interface{}{
				"account_ids":  strings.Join(accountsIDs, ","),
				names.AttrType: awstypes.DocumentPermissionTypeShare,
			})
		} else {
			d.Set("permissions", nil)
		}
	}

	setTagsOut(ctx, doc.Tags)

	return diags
}

func resourceDocumentUpdate(ctx context.Context, d *schema.ResourceData, meta interface{}) diag.Diagnostics {
	var diags diag.Diagnostics
	conn := meta.(*conns.AWSClient).SSMClient(ctx)

	if d.HasChange("permissions") {
		var oldAccountIDs, newAccountIDs itypes.Set[string]
		o, n := d.GetChange("permissions")

		if v := o.(map[string]interface{}); len(v) > 0 {
			tfMap := flex.ExpandStringValueMap(v)

			if v, ok := tfMap["account_ids"]; ok && v != "" {
				oldAccountIDs = strings.Split(v, ",")
			}
		}

		if v := n.(map[string]interface{}); len(v) > 0 {
			tfMap := flex.ExpandStringValueMap(v)

			if v, ok := tfMap["account_ids"]; ok && v != "" {
				newAccountIDs = strings.Split(v, ",")
			}
		}

		for _, chunk := range slices.Chunks(newAccountIDs.Difference(oldAccountIDs), documentPermissionsBatchLimit) {
			input := &ssm.ModifyDocumentPermissionInput{
				AccountIdsToAdd: chunk,
				Name:            aws.String(d.Id()),
				PermissionType:  awstypes.DocumentPermissionTypeShare,
			}

			_, err := conn.ModifyDocumentPermission(ctx, input)

			if err != nil {
				return sdkdiag.AppendErrorf(diags, "modifying SSM Document (%s) permissions: %s", d.Id(), err)
			}
		}

		for _, chunk := range slices.Chunks(oldAccountIDs.Difference(newAccountIDs), documentPermissionsBatchLimit) {
			input := &ssm.ModifyDocumentPermissionInput{
				AccountIdsToRemove: chunk,
				Name:               aws.String(d.Id()),
				PermissionType:     awstypes.DocumentPermissionTypeShare,
			}

			_, err := conn.ModifyDocumentPermission(ctx, input)

			if err != nil {
				return sdkdiag.AppendErrorf(diags, "modifying SSM Document (%s) permissions: %s", d.Id(), err)
			}
		}
	}

	if d.HasChangesExcept("permissions", names.AttrTags, names.AttrTagsAll) {
		// Update for schema version 1.x is not allowed.
		isSchemaVersion1, _ := regexp.MatchString(`^1[.][0-9]$`, d.Get("schema_version").(string))

		if d.HasChange(names.AttrContent) || !isSchemaVersion1 {
			input := &ssm.UpdateDocumentInput{
<<<<<<< HEAD
				Content:         aws.String(d.Get("content").(string)),
				DocumentFormat:  awstypes.DocumentFormat(d.Get("document_format").(string)),
=======
				Content:         aws.String(d.Get(names.AttrContent).(string)),
				DocumentFormat:  aws.String(d.Get("document_format").(string)),
>>>>>>> 42ad9820
				DocumentVersion: aws.String(d.Get("default_version").(string)),
				Name:            aws.String(d.Id()),
			}

			if v, ok := d.GetOk("attachments_source"); ok && len(v.([]interface{})) > 0 {
				input.Attachments = expandAttachmentsSources(v.([]interface{}))
			}

			if v, ok := d.GetOk("target_type"); ok {
				input.TargetType = aws.String(v.(string))
			}

			if v, ok := d.GetOk("version_name"); ok {
				input.VersionName = aws.String(v.(string))
			}

			var defaultVersion string

			output, err := conn.UpdateDocument(ctx, input)

			if errs.IsA[*awstypes.DuplicateDocumentContent](err) {
				defaultVersion = d.Get("latest_version").(string)
			} else if err != nil {
				return sdkdiag.AppendErrorf(diags, "updating SSM Document (%s): %s", d.Id(), err)
			} else {
				defaultVersion = aws.ToString(output.DocumentDescription.DocumentVersion)
			}

			_, err = conn.UpdateDocumentDefaultVersion(ctx, &ssm.UpdateDocumentDefaultVersionInput{
				DocumentVersion: aws.String(defaultVersion),
				Name:            aws.String(d.Id()),
			})

			if err != nil {
				return sdkdiag.AppendErrorf(diags, "updating SSM Document (%s) default version: %s", d.Id(), err)
			}

			if _, err := waitDocumentActive(ctx, conn, d.Id()); err != nil {
				return sdkdiag.AppendErrorf(diags, "waiting for SSM Document (%s) update: %s", d.Id(), err)
			}
		}
	}

	return append(diags, resourceDocumentRead(ctx, d, meta)...)
}

func resourceDocumentDelete(ctx context.Context, d *schema.ResourceData, meta interface{}) diag.Diagnostics {
	var diags diag.Diagnostics
	conn := meta.(*conns.AWSClient).SSMClient(ctx)

	if v, ok := d.GetOk("permissions"); ok && len(v.(map[string]interface{})) > 0 {
		tfMap := flex.ExpandStringValueMap(v.(map[string]interface{}))

		if v, ok := tfMap["account_ids"]; ok && v != "" {
			chunks := slices.Chunks(strings.Split(v, ","), documentPermissionsBatchLimit)

			for _, chunk := range chunks {
				input := &ssm.ModifyDocumentPermissionInput{
					AccountIdsToRemove: chunk,
					Name:               aws.String(d.Id()),
					PermissionType:     awstypes.DocumentPermissionTypeShare,
				}

				_, err := conn.ModifyDocumentPermission(ctx, input)

				if err != nil {
					return sdkdiag.AppendErrorf(diags, "modifying SSM Document (%s) permissions: %s", d.Id(), err)
				}
			}
		}
	}

	log.Printf("[INFO] Deleting SSM Document: %s", d.Id())
	_, err := conn.DeleteDocument(ctx, &ssm.DeleteDocumentInput{
		Name: aws.String(d.Get(names.AttrName).(string)),
	})

	if errs.IsAErrorMessageContains[*awstypes.InvalidDocument](err, "does not exist") {
		return diags
	}

	if err != nil {
		return sdkdiag.AppendErrorf(diags, "deleting SSM Document (%s): %s", d.Id(), err)
	}

	if _, err := waitDocumentDeleted(ctx, conn, d.Id()); err != nil {
		return sdkdiag.AppendErrorf(diags, "waiting for SSM Document (%s) delete: %s", d.Id(), err)
	}

	return diags
}

func findDocumentByName(ctx context.Context, conn *ssm.Client, name string) (*awstypes.DocumentDescription, error) {
	input := &ssm.DescribeDocumentInput{
		Name: aws.String(name),
	}

	output, err := conn.DescribeDocument(ctx, input)

	if errs.IsAErrorMessageContains[*awstypes.InvalidDocument](err, "does not exist") {
		return nil, &retry.NotFoundError{
			LastError:   err,
			LastRequest: input,
		}
	}

	if err != nil {
		return nil, err
	}

	if output == nil || output.Document == nil {
		return nil, tfresource.NewEmptyResultError(input)
	}

	return output.Document, nil
}

func statusDocument(ctx context.Context, conn *ssm.Client, name string) retry.StateRefreshFunc {
	return func() (interface{}, string, error) {
		output, err := findDocumentByName(ctx, conn, name)

		if tfresource.NotFound(err) {
			return nil, "", nil
		}

		if err != nil {
			return nil, "", err
		}

		return output, string(output.Status), nil
	}
}

func waitDocumentActive(ctx context.Context, conn *ssm.Client, name string) (*awstypes.DocumentDescription, error) { //nolint:unparam
	const (
		timeout = 2 * time.Minute
	)
	stateConf := &retry.StateChangeConf{
		Pending: enum.Slice(awstypes.DocumentStatusCreating, awstypes.DocumentStatusUpdating),
		Target:  enum.Slice(awstypes.DocumentStatusActive),
		Refresh: statusDocument(ctx, conn, name),
		Timeout: timeout,
	}

	outputRaw, err := stateConf.WaitForStateContext(ctx)

	if output, ok := outputRaw.(*awstypes.DocumentDescription); ok {
		tfresource.SetLastError(err, errors.New(aws.ToString(output.StatusInformation)))

		return output, err
	}

	return nil, err
}

func waitDocumentDeleted(ctx context.Context, conn *ssm.Client, name string) (*awstypes.DocumentDescription, error) {
	const (
		timeout = 2 * time.Minute
	)
	stateConf := &retry.StateChangeConf{
		Pending: enum.Slice(awstypes.DocumentStatusDeleting),
		Target:  []string{},
		Refresh: statusDocument(ctx, conn, name),
		Timeout: timeout,
	}

	outputRaw, err := stateConf.WaitForStateContext(ctx)

	if output, ok := outputRaw.(*awstypes.DocumentDescription); ok {
		tfresource.SetLastError(err, errors.New(aws.ToString(output.StatusInformation)))

		return output, err
	}

	return nil, err
}

func expandAttachmentsSource(tfMap map[string]interface{}) *awstypes.AttachmentsSource {
	if tfMap == nil {
		return nil
	}

	apiObject := &awstypes.AttachmentsSource{}

	if v, ok := tfMap[names.AttrKey].(string); ok && v != "" {
		apiObject.Key = awstypes.AttachmentsSourceKey(v)
	}

	if v, ok := tfMap[names.AttrName].(string); ok && v != "" {
		apiObject.Name = aws.String(v)
	}

	if v, ok := tfMap[names.AttrValues].([]interface{}); ok && len(v) > 0 {
		apiObject.Values = flex.ExpandStringValueList(v)
	}

	return apiObject
}

func expandAttachmentsSources(tfList []interface{}) []awstypes.AttachmentsSource {
	if len(tfList) == 0 {
		return nil
	}

	var apiObjects []awstypes.AttachmentsSource

	for _, tfMapRaw := range tfList {
		tfMap, ok := tfMapRaw.(map[string]interface{})

		if !ok {
			continue
		}

		apiObject := expandAttachmentsSource(tfMap)

		if apiObject == nil {
			continue
		}

		apiObjects = append(apiObjects, *apiObject)
	}

	return apiObjects
}

func flattenDocumentParameter(apiObject *awstypes.DocumentParameter) map[string]interface{} {
	if apiObject == nil {
		return nil
	}

	tfMap := map[string]interface{}{
		names.AttrType: apiObject.Type,
	}

	if v := apiObject.DefaultValue; v != nil {
		tfMap["default_value"] = aws.ToString(v)
	}

	if v := apiObject.Description; v != nil {
		tfMap[names.AttrDescription] = aws.ToString(v)
	}

	if v := apiObject.Name; v != nil {
		tfMap[names.AttrName] = aws.ToString(v)
	}

	return tfMap
}

func flattenDocumentParameters(apiObjects []awstypes.DocumentParameter) []interface{} {
	if len(apiObjects) == 0 {
		return nil
	}

	var tfList []interface{}

	for _, apiObject := range apiObjects {
		tfList = append(tfList, flattenDocumentParameter(&apiObject))
	}

	return tfList
}<|MERGE_RESOLUTION|>--- conflicted
+++ resolved
@@ -259,15 +259,9 @@
 
 	name := d.Get(names.AttrName).(string)
 	input := &ssm.CreateDocumentInput{
-<<<<<<< HEAD
-		Content:        aws.String(d.Get("content").(string)),
+		Content:        aws.String(d.Get(names.AttrContent).(string)),
 		DocumentFormat: awstypes.DocumentFormat(d.Get("document_format").(string)),
 		DocumentType:   awstypes.DocumentType(d.Get("document_type").(string)),
-=======
-		Content:        aws.String(d.Get(names.AttrContent).(string)),
-		DocumentFormat: aws.String(d.Get("document_format").(string)),
-		DocumentType:   aws.String(d.Get("document_type").(string)),
->>>>>>> 42ad9820
 		Name:           aws.String(name),
 		Tags:           getTagsIn(ctx),
 	}
@@ -467,13 +461,8 @@
 
 		if d.HasChange(names.AttrContent) || !isSchemaVersion1 {
 			input := &ssm.UpdateDocumentInput{
-<<<<<<< HEAD
-				Content:         aws.String(d.Get("content").(string)),
+				Content:         aws.String(d.Get(names.AttrContent).(string)),
 				DocumentFormat:  awstypes.DocumentFormat(d.Get("document_format").(string)),
-=======
-				Content:         aws.String(d.Get(names.AttrContent).(string)),
-				DocumentFormat:  aws.String(d.Get("document_format").(string)),
->>>>>>> 42ad9820
 				DocumentVersion: aws.String(d.Get("default_version").(string)),
 				Name:            aws.String(d.Id()),
 			}
