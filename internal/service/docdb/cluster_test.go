--- conflicted
+++ resolved
@@ -368,13 +368,8 @@
 	})
 }
 
-<<<<<<< HEAD
-// / This is a regression test to make sure that we always cover the scenario as hightlighted in
-// / https://github.com/hashicorp/terraform/issues/11568
-=======
 // This is a regression test to make sure that we always cover the scenario as hightlighted in
 // https://github.com/hashicorp/terraform/issues/11568
->>>>>>> 1f4e2784
 func TestAccDocDBCluster_missingUserNameCausesError(t *testing.T) {
 	resource.ParallelTest(t, resource.TestCase{
 		PreCheck:                 func() { acctest.PreCheck(t) },
