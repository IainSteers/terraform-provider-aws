// Code generated by internal/generate/servicepackages/main.go; DO NOT EDIT.

package vpclattice

import (
	"context"

	"github.com/hashicorp/terraform-provider-aws/internal/types"
	"github.com/hashicorp/terraform-provider-aws/names"
)

type servicePackage struct{}

func (p *servicePackage) FrameworkDataSources(ctx context.Context) []*types.ServicePackageFrameworkDataSource {
	return []*types.ServicePackageFrameworkDataSource{}
}

func (p *servicePackage) FrameworkResources(ctx context.Context) []*types.ServicePackageFrameworkResource {
	return []*types.ServicePackageFrameworkResource{}
}

func (p *servicePackage) SDKDataSources(ctx context.Context) []*types.ServicePackageSDKDataSource {
	return []*types.ServicePackageSDKDataSource{
		{
			Factory:  DataSourceListener,
			TypeName: "aws_vpclattice_listener",
			Name:     "Listener",
		},
		{
			Factory:  DataSourceService,
			TypeName: "aws_vpclattice_service",
		},
	}
}

func (p *servicePackage) SDKResources(ctx context.Context) []*types.ServicePackageSDKResource {
	return []*types.ServicePackageSDKResource{
		{
<<<<<<< HEAD
			Factory:  ResourceAccessLogSubscription,
			TypeName: "aws_vpclattice_access_log_subscription",
			Tags: &types.ServicePackageResourceTags{
				IdentifierAttribute: "arn",
			},
=======
			Factory:  ResourceAuthPolicy,
			TypeName: "aws_vpclattice_auth_policy",
>>>>>>> 8434ab25
		},
		{
			Factory:  ResourceListener,
			TypeName: "aws_vpclattice_listener",
			Name:     "Listener",
			Tags: &types.ServicePackageResourceTags{
				IdentifierAttribute: "arn",
			},
		},
		{
			Factory:  ResourceListenerRule,
			TypeName: "aws_vpclattice_listener_rule",
			Name:     "Listener Rule",
			Tags: &types.ServicePackageResourceTags{
				IdentifierAttribute: "arn",
			},
		},
		{
			Factory:  ResourceService,
			TypeName: "aws_vpclattice_service",
			Name:     "Service",
			Tags: &types.ServicePackageResourceTags{
				IdentifierAttribute: "arn",
			},
		},
		{
			Factory:  ResourceServiceNetwork,
			TypeName: "aws_vpclattice_service_network",
			Name:     "ServiceNetwork",
			Tags: &types.ServicePackageResourceTags{
				IdentifierAttribute: "arn",
			},
		},
		{
			Factory:  ResourceServiceNetworkServiceAssociation,
			TypeName: "aws_vpclattice_service_network_service_association",
			Name:     "Service Network Service Association",
			Tags: &types.ServicePackageResourceTags{
				IdentifierAttribute: "arn",
			},
		},
		{
			Factory:  ResourceServiceNetworkVPCAssociation,
			TypeName: "aws_vpclattice_service_network_vpc_association",
			Name:     "Service Network VPC Association",
			Tags: &types.ServicePackageResourceTags{
				IdentifierAttribute: "arn",
			},
		},
		{
			Factory:  ResourceTargetGroup,
			TypeName: "aws_vpclattice_target_group",
			Name:     "Target Group",
			Tags: &types.ServicePackageResourceTags{
				IdentifierAttribute: "arn",
			},
		},
	}
}

func (p *servicePackage) ServicePackageName() string {
	return names.VPCLattice
}

var ServicePackage = &servicePackage{}<|MERGE_RESOLUTION|>--- conflicted
+++ resolved
@@ -36,16 +36,15 @@
 func (p *servicePackage) SDKResources(ctx context.Context) []*types.ServicePackageSDKResource {
 	return []*types.ServicePackageSDKResource{
 		{
-<<<<<<< HEAD
 			Factory:  ResourceAccessLogSubscription,
 			TypeName: "aws_vpclattice_access_log_subscription",
 			Tags: &types.ServicePackageResourceTags{
 				IdentifierAttribute: "arn",
 			},
-=======
+		},
+		{
 			Factory:  ResourceAuthPolicy,
 			TypeName: "aws_vpclattice_auth_policy",
->>>>>>> 8434ab25
 		},
 		{
 			Factory:  ResourceListener,
