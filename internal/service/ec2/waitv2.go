// Copyright (c) HashiCorp, Inc.
// SPDX-License-Identifier: MPL-2.0

package ec2

import (
	"context"
	"errors"
	"fmt"
	"strconv"
	"time"

	"github.com/aws/aws-sdk-go-v2/aws"
	"github.com/aws/aws-sdk-go-v2/service/ec2"
	awstypes "github.com/aws/aws-sdk-go-v2/service/ec2/types"
<<<<<<< HEAD
=======
	"github.com/hashicorp/aws-sdk-go-base/v2/tfawserr"
>>>>>>> 8fe34cf5
	"github.com/hashicorp/terraform-plugin-sdk/v2/helper/retry"
	"github.com/hashicorp/terraform-provider-aws/internal/enum"
	"github.com/hashicorp/terraform-provider-aws/internal/tfresource"
)

<<<<<<< HEAD
const (
	AvailabilityZoneGroupOptInStatusTimeout = 10 * time.Minute
)

func waitAvailabilityZoneGroupOptedIn(ctx context.Context, conn *ec2.Client, name string) (*awstypes.AvailabilityZone, error) {
	stateConf := &retry.StateChangeConf{
		Pending: enum.Slice(awstypes.AvailabilityZoneOptInStatusNotOptedIn),
		Target:  enum.Slice(awstypes.AvailabilityZoneOptInStatusOptedIn),
		Refresh: statusAvailabilityZoneGroupOptInStatus(ctx, conn, name),
		Timeout: AvailabilityZoneGroupOptInStatusTimeout,
	}

	outputRaw, err := stateConf.WaitForStateContext(ctx)

	if output, ok := outputRaw.(*awstypes.AvailabilityZone); ok {
		return output, err
	}

	return nil, err
}

func waitAvailabilityZoneGroupNotOptedIn(ctx context.Context, conn *ec2.Client, name string) (*awstypes.AvailabilityZone, error) {
	stateConf := &retry.StateChangeConf{
		Pending: enum.Slice(awstypes.AvailabilityZoneOptInStatusOptedIn),
		Target:  enum.Slice(awstypes.AvailabilityZoneOptInStatusNotOptedIn),
		Refresh: statusAvailabilityZoneGroupOptInStatus(ctx, conn, name),
		Timeout: AvailabilityZoneGroupOptInStatusTimeout,
	}

	outputRaw, err := stateConf.WaitForStateContext(ctx)

	if output, ok := outputRaw.(*awstypes.AvailabilityZone); ok {
		return output, err
	}

	return nil, err
}

const (
	CapacityReservationActiveTimeout  = 2 * time.Minute
	CapacityReservationDeletedTimeout = 2 * time.Minute
)

func waitCapacityReservationActive(ctx context.Context, conn *ec2.Client, id string) error {
	stateConf := &retry.StateChangeConf{
		Pending: enum.Slice(awstypes.CapacityReservationStatePending),
		Target:  enum.Slice(awstypes.CapacityReservationStateActive),
		Refresh: statusCapacityReservationState(ctx, conn, id),
		Timeout: CapacityReservationActiveTimeout,
	}

	_, err := stateConf.WaitForStateContext(ctx)

	return err
}

func waitCapacityReservationDeleted(ctx context.Context, conn *ec2.Client, id string) (*awstypes.CapacityReservation, error) {
	stateConf := &retry.StateChangeConf{
		Pending: enum.Slice(awstypes.CapacityReservationStateActive),
		Target:  []string{},
		Refresh: statusCapacityReservationState(ctx, conn, id),
		Timeout: CapacityReservationDeletedTimeout,
	}

	outputRaw, err := stateConf.WaitForStateContext(ctx)

	if output, ok := outputRaw.(*awstypes.CapacityReservation); ok {
		return output, err
	}

	return nil, err
}

func waitFleet(ctx context.Context, conn *ec2.Client, id string, pending, target []string, timeout, delay time.Duration) error {
	stateConf := &retry.StateChangeConf{
		Pending:    pending,
		Target:     target,
		Refresh:    statusFleetState(ctx, conn, id),
		Timeout:    timeout,
		Delay:      delay,
		MinTimeout: 1 * time.Second,
	}

	_, err := stateConf.WaitForStateContext(ctx)

	return err
}

func waitHostCreated(ctx context.Context, conn *ec2.Client, id string, timeout time.Duration) (*awstypes.Host, error) {
	stateConf := &retry.StateChangeConf{
		Pending: enum.Slice(awstypes.AllocationStatePending),
		Target:  enum.Slice(awstypes.AllocationStateAvailable),
		Timeout: timeout,
		Refresh: statusHostState(ctx, conn, id),
	}

	outputRaw, err := stateConf.WaitForStateContext(ctx)

	if output, ok := outputRaw.(*awstypes.Host); ok {
		return output, err
	}

	return nil, err
}

func waitHostUpdated(ctx context.Context, conn *ec2.Client, id string, timeout time.Duration) (*awstypes.Host, error) {
	stateConf := &retry.StateChangeConf{
		Pending: enum.Slice(awstypes.AllocationStatePending),
		Target:  enum.Slice(awstypes.AllocationStateAvailable),
		Timeout: timeout,
		Refresh: statusHostState(ctx, conn, id),
	}

	outputRaw, err := stateConf.WaitForStateContext(ctx)

	if output, ok := outputRaw.(*awstypes.Host); ok {
		return output, err
	}

	return nil, err
}

func waitHostDeleted(ctx context.Context, conn *ec2.Client, id string, timeout time.Duration) (*awstypes.Host, error) {
	stateConf := &retry.StateChangeConf{
		Pending: enum.Slice(awstypes.AllocationStateAvailable),
		Target:  []string{},
		Timeout: timeout,
		Refresh: statusHostState(ctx, conn, id),
	}

	outputRaw, err := stateConf.WaitForStateContext(ctx)

	if output, ok := outputRaw.(*awstypes.Host); ok {
		return output, err
	}

	return nil, err
}

func waitInstanceIAMInstanceProfileUpdated(ctx context.Context, conn *ec2.Client, instanceID string, expectedValue string) (*awstypes.Instance, error) {
	stateConf := &retry.StateChangeConf{
		Target:     enum.Slice(expectedValue),
		Refresh:    statusInstanceIAMInstanceProfile(ctx, conn, instanceID),
		Timeout:    ec2PropagationTimeout,
		Delay:      10 * time.Second,
		MinTimeout: 3 * time.Second,
	}

	outputRaw, err := stateConf.WaitForStateContext(ctx)

	if output, ok := outputRaw.(*awstypes.Instance); ok {
		return output, err
	}

	return nil, err
}

func waitInstanceCapacityReservationSpecificationUpdated(ctx context.Context, conn *ec2.Client, instanceID string, expectedValue *awstypes.CapacityReservationSpecification) (*awstypes.Instance, error) {
	stateConf := &retry.StateChangeConf{
		Target:     enum.Slice(strconv.FormatBool(true)),
		Refresh:    statusInstanceCapacityReservationSpecificationEquals(ctx, conn, instanceID, expectedValue),
		Timeout:    ec2PropagationTimeout,
		Delay:      10 * time.Second,
		MinTimeout: 3 * time.Second,
	}

	outputRaw, err := stateConf.WaitForStateContext(ctx)

	if output, ok := outputRaw.(*awstypes.Instance); ok {
		return output, err
	}

	return nil, err
}

func waitInstanceMaintenanceOptionsAutoRecoveryUpdated(ctx context.Context, conn *ec2.Client, id, expectedValue string, timeout time.Duration) (*awstypes.InstanceMaintenanceOptions, error) {
	stateConf := &retry.StateChangeConf{
		Target:     enum.Slice(expectedValue),
		Refresh:    statusInstanceMaintenanceOptionsAutoRecovery(ctx, conn, id),
		Timeout:    timeout,
		Delay:      10 * time.Second,
		MinTimeout: 3 * time.Second,
	}

	outputRaw, err := stateConf.WaitForStateContext(ctx)

	if output, ok := outputRaw.(*awstypes.InstanceMaintenanceOptions); ok {
		return output, err
	}

	return nil, err
}

func waitInstanceMetadataOptionsApplied(ctx context.Context, conn *ec2.Client, id string, timeout time.Duration) (*awstypes.InstanceMetadataOptionsResponse, error) {
	stateConf := &retry.StateChangeConf{
		Pending:    enum.Slice(awstypes.InstanceMetadataOptionsStatePending),
		Target:     enum.Slice(awstypes.InstanceMetadataOptionsStateApplied),
		Refresh:    statusInstanceMetadataOptionsState(ctx, conn, id),
		Timeout:    timeout,
		Delay:      10 * time.Second,
		MinTimeout: 3 * time.Second,
	}

	outputRaw, err := stateConf.WaitForStateContext(ctx)

	if output, ok := outputRaw.(*awstypes.InstanceMetadataOptionsResponse); ok {
		return output, err
	}

	return nil, err
}

func waitInstanceRootBlockDeviceDeleteOnTerminationUpdated(ctx context.Context, conn *ec2.Client, id string, expectedValue bool, timeout time.Duration) (*awstypes.EbsInstanceBlockDevice, error) {
	stateConf := &retry.StateChangeConf{
		Target:     []string{strconv.FormatBool(expectedValue)},
		Refresh:    statusInstanceRootBlockDeviceDeleteOnTermination(ctx, conn, id),
		Timeout:    timeout,
		Delay:      10 * time.Second,
		MinTimeout: 3 * time.Second,
	}

	outputRaw, err := stateConf.WaitForStateContext(ctx)

	if output, ok := outputRaw.(*awstypes.EbsInstanceBlockDevice); ok {
		return output, err
	}

	return nil, err
}

const (
	PlacementGroupCreatedTimeout = 5 * time.Minute
	PlacementGroupDeletedTimeout = 5 * time.Minute
)

func waitPlacementGroupCreated(ctx context.Context, conn *ec2.Client, name string) (*awstypes.PlacementGroup, error) {
	stateConf := &retry.StateChangeConf{
		Pending: enum.Slice(awstypes.PlacementGroupStatePending),
		Target:  enum.Slice(awstypes.PlacementGroupStateAvailable),
		Timeout: PlacementGroupCreatedTimeout,
		Refresh: statusPlacementGroupState(ctx, conn, name),
	}

	outputRaw, err := stateConf.WaitForStateContext(ctx)

	if output, ok := outputRaw.(*awstypes.PlacementGroup); ok {
		return output, err
	}

	return nil, err
}

func waitPlacementGroupDeleted(ctx context.Context, conn *ec2.Client, name string) (*awstypes.PlacementGroup, error) {
	stateConf := &retry.StateChangeConf{
		Pending: enum.Slice(awstypes.PlacementGroupStateDeleting),
		Target:  []string{},
		Timeout: PlacementGroupDeletedTimeout,
		Refresh: statusPlacementGroupState(ctx, conn, name),
	}

	outputRaw, err := stateConf.WaitForStateContext(ctx)

	if output, ok := outputRaw.(*awstypes.PlacementGroup); ok {
		return output, err
	}

	return nil, err
}

func waitSpotInstanceRequestFulfilled(ctx context.Context, conn *ec2.Client, id string, timeout time.Duration) (*awstypes.SpotInstanceRequest, error) {
	stateConf := &retry.StateChangeConf{
		Pending:    []string{spotInstanceRequestStatusCodePendingEvaluation, spotInstanceRequestStatusCodePendingFulfillment},
		Target:     []string{spotInstanceRequestStatusCodeFulfilled},
		Refresh:    statusSpotInstanceRequest(ctx, conn, id),
		Timeout:    timeout,
		Delay:      10 * time.Second,
		MinTimeout: 3 * time.Second,
	}

	outputRaw, err := stateConf.WaitForStateContext(ctx)

	if output, ok := outputRaw.(*awstypes.SpotInstanceRequest); ok {
		if fault := output.Fault; fault != nil {
			errFault := fmt.Errorf("%s: %s", aws.ToString(fault.Code), aws.ToString(fault.Message))
			tfresource.SetLastError(err, fmt.Errorf("%s %w", aws.ToString(output.Status.Message), errFault))
		} else {
			tfresource.SetLastError(err, errors.New(aws.ToString(output.Status.Message)))
		}

		return output, err
	}

	return nil, err
}

=======
>>>>>>> 8fe34cf5
func waitVPCCreatedV2(ctx context.Context, conn *ec2.Client, id string) (*awstypes.Vpc, error) {
	stateConf := &retry.StateChangeConf{
		Pending: enum.Slice(awstypes.VpcStatePending),
		Target:  enum.Slice(awstypes.VpcStateAvailable),
		Refresh: statusVPCStateV2(ctx, conn, id),
		Timeout: vpcCreatedTimeout,
	}

	outputRaw, err := stateConf.WaitForStateContext(ctx)

	if output, ok := outputRaw.(*awstypes.Vpc); ok {
		return output, err
	}

	return nil, err
}

func waitVPCIPv6CIDRBlockAssociationCreatedV2(ctx context.Context, conn *ec2.Client, id string, timeout time.Duration) (*awstypes.VpcCidrBlockState, error) { //nolint:unparam
	stateConf := &retry.StateChangeConf{
		Pending:    enum.Slice(awstypes.VpcCidrBlockStateCodeAssociating, awstypes.VpcCidrBlockStateCodeDisassociated, awstypes.VpcCidrBlockStateCodeFailing),
		Target:     enum.Slice(awstypes.VpcCidrBlockStateCodeAssociated),
		Refresh:    statusVPCIPv6CIDRBlockAssociationStateV2(ctx, conn, id),
		Timeout:    timeout,
		Delay:      10 * time.Second,
		MinTimeout: 5 * time.Second,
	}

	outputRaw, err := stateConf.WaitForStateContext(ctx)

	if output, ok := outputRaw.(*awstypes.VpcCidrBlockState); ok {
		if state := output.State; state == awstypes.VpcCidrBlockStateCodeFailed {
			tfresource.SetLastError(err, errors.New(aws.ToString(output.StatusMessage)))
		}

		return output, err
	}

	return nil, err
}

func waitVPCAttributeUpdatedV2(ctx context.Context, conn *ec2.Client, vpcID string, attribute awstypes.VpcAttributeName, expectedValue bool) (*awstypes.Vpc, error) { //nolint:unparam
	stateConf := &retry.StateChangeConf{
		Target:     []string{strconv.FormatBool(expectedValue)},
		Refresh:    statusVPCAttributeValueV2(ctx, conn, vpcID, attribute),
		Timeout:    ec2PropagationTimeout,
		Delay:      10 * time.Second,
		MinTimeout: 3 * time.Second,
	}

	outputRaw, err := stateConf.WaitForStateContext(ctx)

	if output, ok := outputRaw.(*awstypes.Vpc); ok {
		return output, err
	}

	return nil, err
}

func waitVPCIPv6CIDRBlockAssociationDeletedV2(ctx context.Context, conn *ec2.Client, id string, timeout time.Duration) (*awstypes.VpcCidrBlockState, error) {
	stateConf := &retry.StateChangeConf{
		Pending:    enum.Slice(awstypes.VpcCidrBlockStateCodeAssociated, awstypes.VpcCidrBlockStateCodeDisassociating, awstypes.VpcCidrBlockStateCodeFailing),
		Target:     []string{},
		Refresh:    statusVPCIPv6CIDRBlockAssociationStateV2(ctx, conn, id),
		Timeout:    timeout,
		Delay:      10 * time.Second,
		MinTimeout: 5 * time.Second,
	}

	outputRaw, err := stateConf.WaitForStateContext(ctx)

	if output, ok := outputRaw.(*awstypes.VpcCidrBlockState); ok {
		if state := output.State; state == awstypes.VpcCidrBlockStateCodeFailed {
			tfresource.SetLastError(err, errors.New(aws.ToString(output.StatusMessage)))
		}

		return output, err
	}

	return nil, err
}

func waitNetworkInterfaceAvailableAfterUseV2(ctx context.Context, conn *ec2.Client, id string, timeout time.Duration) (*awstypes.NetworkInterface, error) {
	// Hyperplane attached ENI.
	// Wait for it to be moved into a removable state.
	stateConf := &retry.StateChangeConf{
		Pending:    enum.Slice(awstypes.NetworkInterfaceStatusInUse),
		Target:     enum.Slice(awstypes.NetworkInterfaceStatusAvailable),
		Timeout:    timeout,
		Refresh:    statusNetworkInterfaceV2(ctx, conn, id),
		Delay:      10 * time.Second,
		MinTimeout: 10 * time.Second,
		// Handle EC2 ENI eventual consistency. It can take up to 3 minutes.
		ContinuousTargetOccurence: 18,
		NotFoundChecks:            1,
	}

	outputRaw, err := stateConf.WaitForStateContext(ctx)

	if output, ok := outputRaw.(*awstypes.NetworkInterface); ok {
		return output, err
	}

	return nil, err
}

func waitNetworkInterfaceCreatedV2(ctx context.Context, conn *ec2.Client, id string, timeout time.Duration) (*awstypes.NetworkInterface, error) {
	stateConf := &retry.StateChangeConf{
		Pending: []string{NetworkInterfaceStatusPending},
		Target:  enum.Slice(awstypes.NetworkInterfaceStatusAvailable),
		Timeout: timeout,
		Refresh: statusNetworkInterfaceV2(ctx, conn, id),
	}

	outputRaw, err := stateConf.WaitForStateContext(ctx)

	if output, ok := outputRaw.(*awstypes.NetworkInterface); ok {
		return output, err
	}

	return nil, err
}

func waitNetworkInterfaceAttachedV2(ctx context.Context, conn *ec2.Client, id string, timeout time.Duration) (*awstypes.NetworkInterfaceAttachment, error) {
	stateConf := &retry.StateChangeConf{
		Pending: enum.Slice(awstypes.AttachmentStatusAttaching),
		Target:  enum.Slice(awstypes.AttachmentStatusAttached),
		Timeout: timeout,
		Refresh: statusNetworkInterfaceAttachmentV2(ctx, conn, id),
	}

	outputRaw, err := stateConf.WaitForStateContext(ctx)

	if output, ok := outputRaw.(*awstypes.NetworkInterfaceAttachment); ok {
		return output, err
	}

	return nil, err
}

func waitNetworkInterfaceDetachedV2(ctx context.Context, conn *ec2.Client, id string, timeout time.Duration) (*awstypes.NetworkInterfaceAttachment, error) {
	stateConf := &retry.StateChangeConf{
		Pending: enum.Slice(awstypes.AttachmentStatusAttached, awstypes.AttachmentStatusDetaching),
		Target:  enum.Slice(awstypes.AttachmentStatusDetached),
		Timeout: timeout,
		Refresh: statusNetworkInterfaceAttachmentV2(ctx, conn, id),
	}

	outputRaw, err := stateConf.WaitForStateContext(ctx)

	if output, ok := outputRaw.(*awstypes.NetworkInterfaceAttachment); ok {
<<<<<<< HEAD
		return output, err
	}

	return nil, err
}

func waitVolumeCreated(ctx context.Context, conn *ec2.Client, id string, timeout time.Duration) (*awstypes.Volume, error) {
	stateConf := &retry.StateChangeConf{
		Pending:    enum.Slice(awstypes.VolumeStateCreating),
		Target:     enum.Slice(awstypes.VolumeStateAvailable),
		Refresh:    statusVolumeState(ctx, conn, id),
		Timeout:    timeout,
		Delay:      10 * time.Second,
		MinTimeout: 3 * time.Second,
	}

	outputRaw, err := stateConf.WaitForStateContext(ctx)

	if output, ok := outputRaw.(*awstypes.Volume); ok {
		return output, err
	}

	return nil, err
}

func waitVolumeDeleted(ctx context.Context, conn *ec2.Client, id string, timeout time.Duration) (*awstypes.Volume, error) {
	stateConf := &retry.StateChangeConf{
		Pending:    enum.Slice(awstypes.VolumeStateDeleting),
		Target:     []string{},
		Refresh:    statusVolumeState(ctx, conn, id),
		Timeout:    timeout,
		Delay:      10 * time.Second,
		MinTimeout: 3 * time.Second,
	}

	outputRaw, err := stateConf.WaitForStateContext(ctx)

	if output, ok := outputRaw.(*awstypes.Volume); ok {
		return output, err
	}

	return nil, err
}

func waitVolumeUpdated(ctx context.Context, conn *ec2.Client, id string, timeout time.Duration) (*awstypes.Volume, error) {
	stateConf := &retry.StateChangeConf{
		Pending:    enum.Slice(awstypes.VolumeStateCreating, awstypes.VolumeState(awstypes.VolumeModificationStateModifying)),
		Target:     enum.Slice(awstypes.VolumeStateAvailable, awstypes.VolumeStateInUse),
		Refresh:    statusVolumeState(ctx, conn, id),
		Timeout:    timeout,
		Delay:      10 * time.Second,
		MinTimeout: 3 * time.Second,
	}

	outputRaw, err := stateConf.WaitForStateContext(ctx)

	if output, ok := outputRaw.(*awstypes.Volume); ok {
		return output, err
	}

	return nil, err
}

func waitVolumeAttachmentCreated(ctx context.Context, conn *ec2.Client, volumeID, instanceID, deviceName string, timeout time.Duration) (*awstypes.VolumeAttachment, error) {
	stateConf := &retry.StateChangeConf{
		Pending:    enum.Slice(awstypes.VolumeAttachmentStateAttaching),
		Target:     enum.Slice(awstypes.VolumeAttachmentStateAttached),
		Refresh:    statusVolumeAttachmentState(ctx, conn, volumeID, instanceID, deviceName),
		Timeout:    timeout,
		Delay:      10 * time.Second,
		MinTimeout: 3 * time.Second,
	}

	outputRaw, err := stateConf.WaitForStateContext(ctx)

	if output, ok := outputRaw.(*awstypes.VolumeAttachment); ok {
=======
>>>>>>> 8fe34cf5
		return output, err
	}

	return nil, err
}

<<<<<<< HEAD
func waitVolumeModificationComplete(ctx context.Context, conn *ec2.Client, id string, timeout time.Duration) (*awstypes.VolumeModification, error) {
	stateConf := &retry.StateChangeConf{
		Pending: enum.Slice(awstypes.VolumeModificationStateModifying),
		// The volume is useable once the state is "optimizing", but will not be at full performance.
		// Optimization can take hours. e.g. a full 1 TiB drive takes approximately 6 hours to optimize,
		// according to https://docs.aws.amazon.com/AWSEC2/latest/UserGuide/monitoring-volume-modifications.html.
		Target:     enum.Slice(awstypes.VolumeModificationStateCompleted, awstypes.VolumeModificationStateOptimizing),
		Refresh:    statusVolumeModificationState(ctx, conn, id),
		Timeout:    timeout,
		Delay:      30 * time.Second,
		MinTimeout: 30 * time.Second,
	}

	outputRaw, err := stateConf.WaitForStateContext(ctx)

	if output, ok := outputRaw.(*awstypes.VolumeModification); ok {
		tfresource.SetLastError(err, errors.New(aws.ToString(output.StatusMessage)))

		return output, err
	}

	return nil, err
}

=======
>>>>>>> 8fe34cf5
func waitVPCEndpointAcceptedV2(ctx context.Context, conn *ec2.Client, vpcEndpointID string, timeout time.Duration) (*awstypes.VpcEndpoint, error) {
	stateConf := &retry.StateChangeConf{
		Pending:    enum.Slice(vpcEndpointStatePendingAcceptance),
		Target:     enum.Slice(vpcEndpointStateAvailable),
		Timeout:    timeout,
		Refresh:    statusVPCEndpointStateV2(ctx, conn, vpcEndpointID),
		Delay:      5 * time.Second,
		MinTimeout: 5 * time.Second,
	}

	outputRaw, err := stateConf.WaitForStateContext(ctx)

	if output, ok := outputRaw.(*awstypes.VpcEndpoint); ok {
		if state, lastError := output.State, output.LastError; state == awstypes.StateFailed && lastError != nil {
			tfresource.SetLastError(err, fmt.Errorf("%s: %s", aws.ToString(lastError.Code), aws.ToString(lastError.Message)))
		}

		return output, err
	}

	return nil, err
}

<<<<<<< HEAD
func waitVPCEndpointAvailableV2(ctx context.Context, conn *ec2.Client, vpcEndpointID string, timeout time.Duration) (*awstypes.VpcEndpoint, error) { //nolint:unparam
=======
func waitVPCEndpointAvailableV2(ctx context.Context, conn *ec2.Client, vpcEndpointID string, timeout time.Duration) (*awstypes.VpcEndpoint, error) {
>>>>>>> 8fe34cf5
	stateConf := &retry.StateChangeConf{
		Pending:    enum.Slice(vpcEndpointStatePending),
		Target:     enum.Slice(vpcEndpointStateAvailable, vpcEndpointStatePendingAcceptance),
		Timeout:    timeout,
		Refresh:    statusVPCEndpointStateV2(ctx, conn, vpcEndpointID),
		Delay:      5 * time.Second,
		MinTimeout: 5 * time.Second,
	}

	outputRaw, err := stateConf.WaitForStateContext(ctx)

	if output, ok := outputRaw.(*awstypes.VpcEndpoint); ok {
		if state, lastError := output.State, output.LastError; state == awstypes.StateFailed && lastError != nil {
			tfresource.SetLastError(err, fmt.Errorf("%s: %s", aws.ToString(lastError.Code), aws.ToString(lastError.Message)))
		}

		return output, err
	}

	return nil, err
}

func waitVPCEndpointDeletedV2(ctx context.Context, conn *ec2.Client, vpcEndpointID string, timeout time.Duration) (*awstypes.VpcEndpoint, error) {
	stateConf := &retry.StateChangeConf{
		Pending:    enum.Slice(vpcEndpointStateDeleting, vpcEndpointStateDeleted),
		Target:     []string{},
		Refresh:    statusVPCEndpointStateV2(ctx, conn, vpcEndpointID),
		Timeout:    timeout,
		Delay:      5 * time.Second,
		MinTimeout: 5 * time.Second,
	}

	outputRaw, err := stateConf.WaitForStateContext(ctx)

	if output, ok := outputRaw.(*awstypes.VpcEndpoint); ok {
		return output, err
	}

	return nil, err
}

func waitRouteDeleted(ctx context.Context, conn *ec2.Client, routeFinder routeFinder, routeTableID, destination string, timeout time.Duration) (*awstypes.Route, error) { //nolint:unparam
	stateConf := &retry.StateChangeConf{
		Pending:                   []string{routeStatusReady},
		Target:                    []string{},
		Refresh:                   statusRoute(ctx, conn, routeFinder, routeTableID, destination),
		Timeout:                   timeout,
		ContinuousTargetOccurence: 2,
	}

	outputRaw, err := stateConf.WaitForStateContext(ctx)

	if output, ok := outputRaw.(*awstypes.Route); ok {
		return output, err
	}

	return nil, err
}

func waitRouteReady(ctx context.Context, conn *ec2.Client, routeFinder routeFinder, routeTableID, destination string, timeout time.Duration) (*awstypes.Route, error) { //nolint:unparam
	stateConf := &retry.StateChangeConf{
		Pending:                   []string{},
		Target:                    []string{routeStatusReady},
		Refresh:                   statusRoute(ctx, conn, routeFinder, routeTableID, destination),
		Timeout:                   timeout,
		NotFoundChecks:            RouteNotFoundChecks,
		ContinuousTargetOccurence: 2,
	}

	outputRaw, err := stateConf.WaitForStateContext(ctx)

	if output, ok := outputRaw.(*awstypes.Route); ok {
		return output, err
	}

	return nil, err
}

func waitRouteTableReady(ctx context.Context, conn *ec2.Client, id string, timeout time.Duration) (*awstypes.RouteTable, error) {
	stateConf := &retry.StateChangeConf{
		Pending:                   []string{},
		Target:                    []string{routeTableStatusReady},
		Refresh:                   statusRouteTable(ctx, conn, id),
		Timeout:                   timeout,
		NotFoundChecks:            RouteTableNotFoundChecks,
		ContinuousTargetOccurence: 2,
	}

	outputRaw, err := stateConf.WaitForStateContext(ctx)

	if output, ok := outputRaw.(*awstypes.RouteTable); ok {
		return output, err
	}

	return nil, err
}

func waitRouteTableDeleted(ctx context.Context, conn *ec2.Client, id string, timeout time.Duration) (*awstypes.RouteTable, error) {
	stateConf := &retry.StateChangeConf{
		Pending:                   []string{routeTableStatusReady},
		Target:                    []string{},
		Refresh:                   statusRouteTable(ctx, conn, id),
		Timeout:                   timeout,
		ContinuousTargetOccurence: 2,
	}

	outputRaw, err := stateConf.WaitForStateContext(ctx)

	if output, ok := outputRaw.(*awstypes.RouteTable); ok {
		return output, err
	}

	return nil, err
}

func waitRouteTableAssociationCreated(ctx context.Context, conn *ec2.Client, id string, timeout time.Duration) (*awstypes.RouteTableAssociationState, error) {
	stateConf := &retry.StateChangeConf{
		Pending:        enum.Slice(awstypes.RouteTableAssociationStateCodeAssociating),
		Target:         enum.Slice(awstypes.RouteTableAssociationStateCodeAssociated),
		Refresh:        statusRouteTableAssociationStateV2(ctx, conn, id),
		Timeout:        timeout,
		NotFoundChecks: RouteTableAssociationCreatedNotFoundChecks,
	}

	outputRaw, err := stateConf.WaitForStateContext(ctx)

	if output, ok := outputRaw.(*awstypes.RouteTableAssociationState); ok {
		if output.State == awstypes.RouteTableAssociationStateCodeFailed {
			tfresource.SetLastError(err, errors.New(aws.ToString(output.StatusMessage)))
		}

		return output, err
	}

	return nil, err
}

func waitRouteTableAssociationDeleted(ctx context.Context, conn *ec2.Client, id string, timeout time.Duration) (*awstypes.RouteTableAssociationState, error) {
	stateConf := &retry.StateChangeConf{
		Pending: enum.Slice(awstypes.RouteTableAssociationStateCodeDisassociating, awstypes.RouteTableAssociationStateCodeAssociated),
		Target:  []string{},
		Refresh: statusRouteTableAssociationStateV2(ctx, conn, id),
		Timeout: timeout,
	}

	outputRaw, err := stateConf.WaitForStateContext(ctx)

	if output, ok := outputRaw.(*awstypes.RouteTableAssociationState); ok {
		if output.State == awstypes.RouteTableAssociationStateCodeFailed {
			tfresource.SetLastError(err, errors.New(aws.ToString(output.StatusMessage)))
		}

		return output, err
	}

	return nil, err
}

func waitRouteTableAssociationUpdated(ctx context.Context, conn *ec2.Client, id string, timeout time.Duration) (*awstypes.RouteTableAssociationState, error) { //nolint:unparam
	stateConf := &retry.StateChangeConf{
		Pending: enum.Slice(awstypes.RouteTableAssociationStateCodeAssociating),
		Target:  enum.Slice(awstypes.RouteTableAssociationStateCodeAssociated),
		Refresh: statusRouteTableAssociationStateV2(ctx, conn, id),
		Timeout: timeout,
	}

	outputRaw, err := stateConf.WaitForStateContext(ctx)

	if output, ok := outputRaw.(*awstypes.RouteTableAssociationState); ok {
		if output.State == awstypes.RouteTableAssociationStateCodeFailed {
			tfresource.SetLastError(err, errors.New(aws.ToString(output.StatusMessage)))
		}

		return output, err
	}

	return nil, err
}

<<<<<<< HEAD
func waitSpotFleetRequestCreated(ctx context.Context, conn *ec2.Client, id string, timeout time.Duration) (*awstypes.SpotFleetRequestConfig, error) {
	stateConf := &retry.StateChangeConf{
		Pending:    enum.Slice(awstypes.BatchStateSubmitted),
		Target:     enum.Slice(awstypes.BatchStateActive),
		Refresh:    statusSpotFleetRequestState(ctx, conn, id),
		Timeout:    timeout,
		MinTimeout: 10 * time.Second,
		Delay:      30 * time.Second,
	}

	outputRaw, err := stateConf.WaitForStateContext(ctx)

	if output, ok := outputRaw.(*awstypes.SpotFleetRequestConfig); ok {
		return output, err
	}

	return nil, err
}

func waitSpotFleetRequestFulfilled(ctx context.Context, conn *ec2.Client, id string, timeout time.Duration) (*awstypes.SpotFleetRequestConfig, error) {
	stateConf := &retry.StateChangeConf{
		Pending:    enum.Slice(awstypes.ActivityStatusPendingFulfillment),
		Target:     enum.Slice(awstypes.ActivityStatusFulfilled),
		Refresh:    statusSpotFleetActivityStatus(ctx, conn, id),
		Timeout:    timeout,
		Delay:      10 * time.Second,
		MinTimeout: 3 * time.Second,
	}

	outputRaw, err := stateConf.WaitForStateContext(ctx)

	if output, ok := outputRaw.(*awstypes.SpotFleetRequestConfig); ok {
		if output.ActivityStatus == awstypes.ActivityStatusError {
			var errs []error

			input := &ec2.DescribeSpotFleetRequestHistoryInput{
				SpotFleetRequestId: aws.String(id),
				StartTime:          aws.Time(time.UnixMilli(0)),
			}

			if output, err := findSpotFleetRequestHistoryRecords(ctx, conn, input); err == nil {
				for _, v := range output {
					if eventType := v.EventType; eventType == awstypes.EventTypeError || eventType == awstypes.EventTypeInformation {
						errs = append(errs, errors.New(aws.ToString(v.EventInformation.EventDescription)))
					}
				}
			}

			tfresource.SetLastError(err, errors.Join(errs...))
		}

		return output, err
	}

	return nil, err
}

func waitSpotFleetRequestUpdated(ctx context.Context, conn *ec2.Client, id string, timeout time.Duration) (*awstypes.SpotFleetRequestConfig, error) {
	stateConf := &retry.StateChangeConf{
		Pending:    enum.Slice(awstypes.BatchStateModifying),
		Target:     enum.Slice(awstypes.BatchStateActive),
		Refresh:    statusSpotFleetRequestState(ctx, conn, id),
		Timeout:    timeout,
		MinTimeout: 10 * time.Second,
		Delay:      30 * time.Second,
	}

	outputRaw, err := stateConf.WaitForStateContext(ctx)

	if output, ok := outputRaw.(*awstypes.SpotFleetRequestConfig); ok {
		return output, err
	}

	return nil, err
}

func waitVPCEndpointServiceAvailableV2(ctx context.Context, conn *ec2.Client, id string, timeout time.Duration) (*awstypes.ServiceConfiguration, error) { //nolint:unparam
	stateConf := &retry.StateChangeConf{
=======
func waitVPCEndpointServiceAvailableV2(ctx context.Context, conn *ec2.Client, id string, timeout time.Duration) (*awstypes.ServiceConfiguration, error) { //nolint:unparam
	stateConf := &retry.StateChangeConf{
>>>>>>> 8fe34cf5
		Pending:    enum.Slice(awstypes.ServiceStatePending),
		Target:     enum.Slice(awstypes.ServiceStateAvailable),
		Refresh:    statusVPCEndpointServiceStateAvailableV2(ctx, conn, id),
		Timeout:    timeout,
		Delay:      5 * time.Second,
		MinTimeout: 5 * time.Second,
	}

	outputRaw, err := stateConf.WaitForStateContext(ctx)

	if output, ok := outputRaw.(*awstypes.ServiceConfiguration); ok {
		return output, err
	}

	return nil, err
}

func waitVPCEndpointServiceDeletedV2(ctx context.Context, conn *ec2.Client, id string, timeout time.Duration) (*awstypes.ServiceConfiguration, error) {
	stateConf := &retry.StateChangeConf{
		Pending:    enum.Slice(awstypes.ServiceStateAvailable, awstypes.ServiceStateDeleting),
		Target:     []string{},
		Timeout:    timeout,
		Refresh:    statusVPCEndpointServiceStateDeletedV2(ctx, conn, id),
		Delay:      5 * time.Second,
		MinTimeout: 5 * time.Second,
	}

	outputRaw, err := stateConf.WaitForStateContext(ctx)

	if output, ok := outputRaw.(*awstypes.ServiceConfiguration); ok {
		return output, err
	}

	return nil, err
}

func waitVPCEndpointRouteTableAssociationReadyV2(ctx context.Context, conn *ec2.Client, vpcEndpointID, routeTableID string) error {
	stateConf := &retry.StateChangeConf{
		Pending:                   []string{},
		Target:                    enum.Slice(VPCEndpointRouteTableAssociationStatusReady),
		Refresh:                   statusVPCEndpointRouteTableAssociationV2(ctx, conn, vpcEndpointID, routeTableID),
		Timeout:                   ec2PropagationTimeout,
		ContinuousTargetOccurence: 2,
	}

	_, err := stateConf.WaitForStateContext(ctx)

	return err
}

func waitVPCEndpointRouteTableAssociationDeletedV2(ctx context.Context, conn *ec2.Client, vpcEndpointID, routeTableID string) error {
	stateConf := &retry.StateChangeConf{
		Pending:                   enum.Slice(VPCEndpointRouteTableAssociationStatusReady),
		Target:                    []string{},
		Refresh:                   statusVPCEndpointRouteTableAssociationV2(ctx, conn, vpcEndpointID, routeTableID),
		Timeout:                   ec2PropagationTimeout,
		ContinuousTargetOccurence: 2,
	}

	_, err := stateConf.WaitForStateContext(ctx)

	return err
}

func waitVPCEndpointConnectionAcceptedV2(ctx context.Context, conn *ec2.Client, serviceID, vpcEndpointID string, timeout time.Duration) (*awstypes.VpcEndpointConnection, error) {
	stateConf := &retry.StateChangeConf{
		Pending:    []string{vpcEndpointStatePendingAcceptance, vpcEndpointStatePending},
		Target:     []string{vpcEndpointStateAvailable},
		Refresh:    statusVPCEndpointConnectionVPCEndpointStateV2(ctx, conn, serviceID, vpcEndpointID),
		Timeout:    timeout,
		Delay:      5 * time.Second,
		MinTimeout: 5 * time.Second,
	}

	outputRaw, err := stateConf.WaitForStateContext(ctx)

	if output, ok := outputRaw.(*awstypes.VpcEndpointConnection); ok {
		return output, err
	}

	return nil, err
}

func waitVPCEndpointServicePrivateDNSNameVerifiedV2(ctx context.Context, conn *ec2.Client, id string, timeout time.Duration) (*awstypes.PrivateDnsNameConfiguration, error) {
	stateConf := &retry.StateChangeConf{
		Pending:                   enum.Slice(awstypes.DnsNameStatePendingVerification),
		Target:                    enum.Slice(awstypes.DnsNameStateVerified),
		Refresh:                   statusVPCEndpointServicePrivateDNSNameConfigurationV2(ctx, conn, id),
		Timeout:                   timeout,
		ContinuousTargetOccurence: 2,
	}

	outputRaw, err := stateConf.WaitForStateContext(ctx)
	if out, ok := outputRaw.(*awstypes.PrivateDnsNameConfiguration); ok {
		return out, err
	}

	return nil, err
}

func waitClientVPNEndpointDeleted(ctx context.Context, conn *ec2.Client, id string) (*awstypes.ClientVpnEndpoint, error) {
	const (
		timeout = 5 * time.Minute
	)
	stateConf := &retry.StateChangeConf{
		Pending: enum.Slice(awstypes.ClientVpnEndpointStatusCodeDeleting),
		Target:  []string{},
		Refresh: statusClientVPNEndpointState(ctx, conn, id),
		Timeout: timeout,
	}

	outputRaw, err := stateConf.WaitForStateContext(ctx)

	if output, ok := outputRaw.(*awstypes.ClientVpnEndpoint); ok {
		tfresource.SetLastError(err, errors.New(aws.ToString(output.Status.Message)))

		return output, err
	}

	return nil, err
}

func waitClientVPNEndpointClientConnectResponseOptionsUpdated(ctx context.Context, conn *ec2.Client, id string) (*awstypes.ClientConnectResponseOptions, error) {
	const (
		timeout = 5 * time.Minute
	)
	stateConf := &retry.StateChangeConf{
		Pending: enum.Slice(awstypes.ClientVpnEndpointAttributeStatusCodeApplying),
		Target:  enum.Slice(awstypes.ClientVpnEndpointAttributeStatusCodeApplied),
		Refresh: statusClientVPNEndpointClientConnectResponseOptionsState(ctx, conn, id),
		Timeout: timeout,
	}

	outputRaw, err := stateConf.WaitForStateContext(ctx)

	if output, ok := outputRaw.(*awstypes.ClientConnectResponseOptions); ok {
		tfresource.SetLastError(err, errors.New(aws.ToString(output.Status.Message)))

		return output, err
	}

	return nil, err
}

func waitClientVPNAuthorizationRuleCreated(ctx context.Context, conn *ec2.Client, endpointID, targetNetworkCIDR, accessGroupID string, timeout time.Duration) (*awstypes.AuthorizationRule, error) {
	stateConf := &retry.StateChangeConf{
		Pending: enum.Slice(awstypes.ClientVpnAuthorizationRuleStatusCodeAuthorizing),
		Target:  enum.Slice(awstypes.ClientVpnAuthorizationRuleStatusCodeActive),
		Refresh: statusClientVPNAuthorizationRule(ctx, conn, endpointID, targetNetworkCIDR, accessGroupID),
		Timeout: timeout,
	}

	outputRaw, err := stateConf.WaitForStateContext(ctx)

	if output, ok := outputRaw.(*awstypes.AuthorizationRule); ok {
		tfresource.SetLastError(err, errors.New(aws.ToString(output.Status.Message)))

		return output, err
	}

	return nil, err
}

func waitClientVPNAuthorizationRuleDeleted(ctx context.Context, conn *ec2.Client, endpointID, targetNetworkCIDR, accessGroupID string, timeout time.Duration) (*awstypes.AuthorizationRule, error) {
	stateConf := &retry.StateChangeConf{
		Pending: enum.Slice(awstypes.ClientVpnAuthorizationRuleStatusCodeRevoking),
		Target:  []string{},
		Refresh: statusClientVPNAuthorizationRule(ctx, conn, endpointID, targetNetworkCIDR, accessGroupID),
		Timeout: timeout,
	}

	outputRaw, err := stateConf.WaitForStateContext(ctx)

	if output, ok := outputRaw.(*awstypes.AuthorizationRule); ok {
		tfresource.SetLastError(err, errors.New(aws.ToString(output.Status.Message)))

		return output, err
	}

	return nil, err
}

func waitClientVPNNetworkAssociationCreated(ctx context.Context, conn *ec2.Client, associationID, endpointID string, timeout time.Duration) (*awstypes.TargetNetwork, error) {
	stateConf := &retry.StateChangeConf{
		Pending:      enum.Slice(awstypes.AssociationStatusCodeAssociating),
		Target:       enum.Slice(awstypes.AssociationStatusCodeAssociated),
		Refresh:      statusClientVPNNetworkAssociation(ctx, conn, associationID, endpointID),
		Timeout:      timeout,
		Delay:        4 * time.Minute,
		PollInterval: 10 * time.Second,
	}

	outputRaw, err := stateConf.WaitForStateContext(ctx)

	if output, ok := outputRaw.(*awstypes.TargetNetwork); ok {
		tfresource.SetLastError(err, errors.New(aws.ToString(output.Status.Message)))

		return output, err
	}

	return nil, err
}

func waitClientVPNNetworkAssociationDeleted(ctx context.Context, conn *ec2.Client, associationID, endpointID string, timeout time.Duration) (*awstypes.TargetNetwork, error) {
	stateConf := &retry.StateChangeConf{
		Pending:      enum.Slice(awstypes.AssociationStatusCodeDisassociating),
		Target:       []string{},
		Refresh:      statusClientVPNNetworkAssociation(ctx, conn, associationID, endpointID),
		Timeout:      timeout,
		Delay:        4 * time.Minute,
		PollInterval: 10 * time.Second,
	}

	outputRaw, err := stateConf.WaitForStateContext(ctx)

	if output, ok := outputRaw.(*awstypes.TargetNetwork); ok {
		tfresource.SetLastError(err, errors.New(aws.ToString(output.Status.Message)))

		return output, err
	}

	return nil, err
}

func waitClientVPNRouteCreated(ctx context.Context, conn *ec2.Client, endpointID, targetSubnetID, destinationCIDR string, timeout time.Duration) (*awstypes.ClientVpnRoute, error) {
	stateConf := &retry.StateChangeConf{
		Pending: enum.Slice(awstypes.ClientVpnRouteStatusCodeCreating),
		Target:  enum.Slice(awstypes.ClientVpnRouteStatusCodeActive),
		Refresh: statusClientVPNRoute(ctx, conn, endpointID, targetSubnetID, destinationCIDR),
		Timeout: timeout,
	}

	outputRaw, err := stateConf.WaitForStateContext(ctx)

	if output, ok := outputRaw.(*awstypes.ClientVpnRoute); ok {
		tfresource.SetLastError(err, errors.New(aws.ToString(output.Status.Message)))

		return output, err
	}

	return nil, err
}

func waitClientVPNRouteDeleted(ctx context.Context, conn *ec2.Client, endpointID, targetSubnetID, destinationCIDR string, timeout time.Duration) (*awstypes.ClientVpnRoute, error) {
	stateConf := &retry.StateChangeConf{
		Pending: enum.Slice(awstypes.ClientVpnRouteStatusCodeActive, awstypes.ClientVpnRouteStatusCodeDeleting),
		Target:  []string{},
		Refresh: statusClientVPNRoute(ctx, conn, endpointID, targetSubnetID, destinationCIDR),
		Timeout: timeout,
	}

	outputRaw, err := stateConf.WaitForStateContext(ctx)

	if output, ok := outputRaw.(*awstypes.ClientVpnRoute); ok {
		tfresource.SetLastError(err, errors.New(aws.ToString(output.Status.Message)))

		return output, err
	}

	return nil, err
}

func waitCarrierGatewayCreated(ctx context.Context, conn *ec2.Client, id string) (*awstypes.CarrierGateway, error) {
	const (
		timeout = 5 * time.Minute
	)
	stateConf := &retry.StateChangeConf{
		Pending: enum.Slice(awstypes.CarrierGatewayStatePending),
		Target:  enum.Slice(awstypes.CarrierGatewayStateAvailable),
		Refresh: statusCarrierGateway(ctx, conn, id),
		Timeout: timeout,
	}

	outputRaw, err := stateConf.WaitForStateContext(ctx)

	if output, ok := outputRaw.(*awstypes.CarrierGateway); ok {
		return output, err
	}

	return nil, err
}

func waitCarrierGatewayDeleted(ctx context.Context, conn *ec2.Client, id string) (*awstypes.CarrierGateway, error) {
	const (
		timeout = 5 * time.Minute
	)
	stateConf := &retry.StateChangeConf{
		Pending: enum.Slice(awstypes.CarrierGatewayStateDeleting),
		Target:  []string{},
		Refresh: statusCarrierGateway(ctx, conn, id),
		Timeout: timeout,
	}

	outputRaw, err := stateConf.WaitForStateContext(ctx)

	if output, ok := outputRaw.(*awstypes.CarrierGateway); ok {
<<<<<<< HEAD
		return output, err
	}

	return nil, err
}

func waitImageAvailable(ctx context.Context, conn *ec2.Client, id string, timeout time.Duration) (*awstypes.Image, error) {
	stateConf := &retry.StateChangeConf{
		Pending:    enum.Slice(awstypes.ImageStatePending),
		Target:     enum.Slice(awstypes.ImageStateAvailable),
		Refresh:    statusImageState(ctx, conn, id),
		Timeout:    timeout,
		Delay:      amiRetryDelay,
		MinTimeout: amiRetryMinTimeout,
	}

	outputRaw, err := stateConf.WaitForStateContext(ctx)

	if output, ok := outputRaw.(*awstypes.Image); ok {
		if stateReason := output.StateReason; stateReason != nil {
			tfresource.SetLastError(err, errors.New(aws.ToString(stateReason.Message)))
		}

		return output, err
	}

	return nil, err
}

func waitImageDeleted(ctx context.Context, conn *ec2.Client, id string, timeout time.Duration) (*awstypes.Image, error) {
	stateConf := &retry.StateChangeConf{
		Pending:    enum.Slice(awstypes.ImageStateAvailable, awstypes.ImageStateFailed, awstypes.ImageStatePending),
		Target:     []string{},
		Refresh:    statusImageState(ctx, conn, id),
		Timeout:    timeout,
		Delay:      amiRetryDelay,
		MinTimeout: amiRetryMinTimeout,
	}

	outputRaw, err := stateConf.WaitForStateContext(ctx)

	if output, ok := outputRaw.(*awstypes.Image); ok {
		if stateReason := output.StateReason; stateReason != nil {
			tfresource.SetLastError(err, errors.New(aws.ToString(stateReason.Message)))
		}

=======
>>>>>>> 8fe34cf5
		return output, err
	}

	return nil, err
}

func waitVPNConnectionCreated(ctx context.Context, conn *ec2.Client, id string) (*awstypes.VpnConnection, error) {
	const (
		timeout = 40 * time.Minute
	)
	stateConf := &retry.StateChangeConf{
		Pending:    enum.Slice(awstypes.VpnStatePending),
		Target:     enum.Slice(awstypes.VpnStateAvailable),
		Refresh:    statusVPNConnection(ctx, conn, id),
		Timeout:    timeout,
		Delay:      10 * time.Second,
		MinTimeout: 10 * time.Second,
	}

	outputRaw, err := stateConf.WaitForStateContext(ctx)

	if output, ok := outputRaw.(*awstypes.VpnConnection); ok {
		return output, err
	}

	return nil, err
}

func waitVPNConnectionUpdated(ctx context.Context, conn *ec2.Client, id string) (*awstypes.VpnConnection, error) { //nolint:unparam
	const (
		timeout = 30 * time.Minute
	)
	stateConf := &retry.StateChangeConf{
		Pending:    enum.Slice(vpnStateModifying),
		Target:     enum.Slice(awstypes.VpnStateAvailable),
		Refresh:    statusVPNConnection(ctx, conn, id),
		Timeout:    timeout,
		Delay:      10 * time.Second,
		MinTimeout: 10 * time.Second,
	}

	outputRaw, err := stateConf.WaitForStateContext(ctx)

	if output, ok := outputRaw.(*awstypes.VpnConnection); ok {
		return output, err
	}

	return nil, err
}

func waitVPNConnectionDeleted(ctx context.Context, conn *ec2.Client, id string) (*awstypes.VpnConnection, error) {
	const (
		timeout = 30 * time.Minute
	)
	stateConf := &retry.StateChangeConf{
		Pending:    enum.Slice(awstypes.VpnStateDeleting),
		Target:     []string{},
		Refresh:    statusVPNConnection(ctx, conn, id),
		Timeout:    timeout,
		Delay:      10 * time.Second,
		MinTimeout: 10 * time.Second,
	}

	outputRaw, err := stateConf.WaitForStateContext(ctx)

	if output, ok := outputRaw.(*awstypes.VpnConnection); ok {
		return output, err
	}

	return nil, err
}

func waitVPNConnectionRouteCreated(ctx context.Context, conn *ec2.Client, vpnConnectionID, cidrBlock string) (*awstypes.VpnStaticRoute, error) {
	const (
		timeout = 15 * time.Second
	)
	stateConf := &retry.StateChangeConf{
		Pending: enum.Slice(awstypes.VpnStatePending),
		Target:  enum.Slice(awstypes.VpnStateAvailable),
		Refresh: statusVPNConnectionRoute(ctx, conn, vpnConnectionID, cidrBlock),
		Timeout: timeout,
	}

	outputRaw, err := stateConf.WaitForStateContext(ctx)

	if output, ok := outputRaw.(*awstypes.VpnStaticRoute); ok {
		return output, err
	}

	return nil, err
}

func waitVPNConnectionRouteDeleted(ctx context.Context, conn *ec2.Client, vpnConnectionID, cidrBlock string) (*awstypes.VpnStaticRoute, error) {
	const (
		timeout = 15 * time.Second
	)
	stateConf := &retry.StateChangeConf{
		Pending: enum.Slice(awstypes.VpnStatePending, awstypes.VpnStateAvailable, awstypes.VpnStateDeleting),
		Target:  []string{},
		Refresh: statusVPNConnectionRoute(ctx, conn, vpnConnectionID, cidrBlock),
		Timeout: timeout,
	}

	outputRaw, err := stateConf.WaitForStateContext(ctx)

	if output, ok := outputRaw.(*awstypes.VpnStaticRoute); ok {
		return output, err
	}

	return nil, err
}

func waitVPNGatewayCreated(ctx context.Context, conn *ec2.Client, id string) (*awstypes.VpnGateway, error) {
	const (
		timeout = 10 * time.Minute
	)
	stateConf := &retry.StateChangeConf{
		Pending:    enum.Slice(awstypes.VpnStatePending),
		Target:     enum.Slice(awstypes.VpnStateAvailable),
		Refresh:    statusVPNGateway(ctx, conn, id),
		Timeout:    timeout,
		Delay:      10 * time.Second,
		MinTimeout: 10 * time.Second,
	}

	outputRaw, err := stateConf.WaitForStateContext(ctx)

	if output, ok := outputRaw.(*awstypes.VpnGateway); ok {
		return output, err
	}

	return nil, err
}

func waitVPNGatewayDeleted(ctx context.Context, conn *ec2.Client, id string) (*awstypes.VpnGateway, error) {
	const (
		timeout = 10 * time.Minute
	)
	stateConf := &retry.StateChangeConf{
		Pending:    enum.Slice(awstypes.VpnStateDeleting),
		Target:     []string{},
		Refresh:    statusVPNGateway(ctx, conn, id),
		Timeout:    timeout,
		Delay:      10 * time.Second,
		MinTimeout: 10 * time.Second,
	}

	outputRaw, err := stateConf.WaitForStateContext(ctx)

	if output, ok := outputRaw.(*awstypes.VpnGateway); ok {
		return output, err
	}

	return nil, err
}

func waitVPNGatewayVPCAttachmentAttached(ctx context.Context, conn *ec2.Client, vpnGatewayID, vpcID string) (*awstypes.VpcAttachment, error) { //nolint:unparam
	const (
		timeout = 15 * time.Minute
	)
	stateConf := &retry.StateChangeConf{
		Pending: enum.Slice(awstypes.AttachmentStatusAttaching),
		Target:  enum.Slice(awstypes.AttachmentStatusAttached),
		Refresh: statusVPNGatewayVPCAttachment(ctx, conn, vpnGatewayID, vpcID),
		Timeout: timeout,
	}

	outputRaw, err := stateConf.WaitForStateContext(ctx)

	if output, ok := outputRaw.(*awstypes.VpcAttachment); ok {
		return output, err
	}

	return nil, err
}

func waitVPNGatewayVPCAttachmentDetached(ctx context.Context, conn *ec2.Client, vpnGatewayID, vpcID string) (*awstypes.VpcAttachment, error) { //nolint:unparam
	const (
		timeout = 30 * time.Minute
	)
	stateConf := &retry.StateChangeConf{
		Pending: enum.Slice(awstypes.AttachmentStatusAttached, awstypes.AttachmentStatusDetaching),
		Target:  []string{},
		Refresh: statusVPNGatewayVPCAttachment(ctx, conn, vpnGatewayID, vpcID),
		Timeout: timeout,
	}

	outputRaw, err := stateConf.WaitForStateContext(ctx)

	if output, ok := outputRaw.(*awstypes.VpcAttachment); ok {
		return output, err
	}

	return nil, err
}

func waitCustomerGatewayCreated(ctx context.Context, conn *ec2.Client, id string) (*awstypes.CustomerGateway, error) {
	const (
		timeout = 10 * time.Minute
	)
	stateConf := &retry.StateChangeConf{
		Pending:    enum.Slice(CustomerGatewayStatePending),
		Target:     enum.Slice(CustomerGatewayStateAvailable),
		Refresh:    statusCustomerGateway(ctx, conn, id),
		Timeout:    timeout,
		Delay:      10 * time.Second,
		MinTimeout: 3 * time.Second,
	}

	outputRaw, err := stateConf.WaitForStateContext(ctx)

	if output, ok := outputRaw.(*awstypes.CustomerGateway); ok {
		return output, err
	}

	return nil, err
}

func waitCustomerGatewayDeleted(ctx context.Context, conn *ec2.Client, id string) (*awstypes.CustomerGateway, error) {
	const (
		timeout = 5 * time.Minute
	)
	stateConf := &retry.StateChangeConf{
		Pending: enum.Slice(CustomerGatewayStateAvailable, CustomerGatewayStateDeleting),
		Target:  []string{},
		Refresh: statusCustomerGateway(ctx, conn, id),
		Timeout: timeout,
	}

	outputRaw, err := stateConf.WaitForStateContext(ctx)

	if output, ok := outputRaw.(*awstypes.CustomerGateway); ok {
		return output, err
	}

	return nil, err
}

func waitIPAMCreated(ctx context.Context, conn *ec2.Client, id string, timeout time.Duration) (*awstypes.Ipam, error) {
	stateConf := &retry.StateChangeConf{
		Pending: enum.Slice(awstypes.IpamStateCreateInProgress),
		Target:  enum.Slice(awstypes.IpamStateCreateComplete),
		Refresh: statusIPAM(ctx, conn, id),
		Timeout: timeout,
		Delay:   5 * time.Second,
	}

	outputRaw, err := stateConf.WaitForStateContext(ctx)

	if output, ok := outputRaw.(*awstypes.Ipam); ok {
		return output, err
	}

	return nil, err
}

func waitIPAMUpdated(ctx context.Context, conn *ec2.Client, id string, timeout time.Duration) (*awstypes.Ipam, error) {
	stateConf := &retry.StateChangeConf{
		Pending: enum.Slice(awstypes.IpamStateModifyInProgress),
		Target:  enum.Slice(awstypes.IpamStateModifyComplete),
		Refresh: statusIPAM(ctx, conn, id),
		Timeout: timeout,
		Delay:   5 * time.Second,
	}

	outputRaw, err := stateConf.WaitForStateContext(ctx)

	if output, ok := outputRaw.(*awstypes.Ipam); ok {
		return output, err
	}

	return nil, err
}

func waitIPAMDeleted(ctx context.Context, conn *ec2.Client, id string, timeout time.Duration) (*awstypes.Ipam, error) {
	stateConf := &retry.StateChangeConf{
		Pending: enum.Slice(awstypes.IpamStateCreateComplete, awstypes.IpamStateModifyComplete, awstypes.IpamStateDeleteInProgress),
		Target:  []string{},
		Refresh: statusIPAM(ctx, conn, id),
		Timeout: timeout,
		Delay:   5 * time.Second,
	}

	outputRaw, err := stateConf.WaitForStateContext(ctx)

	if output, ok := outputRaw.(*awstypes.Ipam); ok {
		return output, err
	}

	return nil, err
}

func waitIPAMPoolCreated(ctx context.Context, conn *ec2.Client, id string, timeout time.Duration) (*awstypes.IpamPool, error) {
	stateConf := &retry.StateChangeConf{
		Pending: enum.Slice(awstypes.IpamPoolStateCreateInProgress),
		Target:  enum.Slice(awstypes.IpamPoolStateCreateComplete),
		Refresh: statusIPAMPool(ctx, conn, id),
		Timeout: timeout,
		Delay:   5 * time.Second,
	}

	outputRaw, err := stateConf.WaitForStateContext(ctx)

	if output, ok := outputRaw.(*awstypes.IpamPool); ok {
		if state := output.State; state == awstypes.IpamPoolStateCreateFailed {
			tfresource.SetLastError(err, errors.New(aws.ToString(output.StateMessage)))
		}

		return output, err
	}

	return nil, err
}

func waitIPAMPoolUpdated(ctx context.Context, conn *ec2.Client, id string, timeout time.Duration) (*awstypes.IpamPool, error) {
	stateConf := &retry.StateChangeConf{
		Pending: enum.Slice(awstypes.IpamPoolStateModifyInProgress),
		Target:  enum.Slice(awstypes.IpamPoolStateModifyComplete),
		Refresh: statusIPAMPool(ctx, conn, id),
		Timeout: timeout,
		Delay:   5 * time.Second,
	}

	outputRaw, err := stateConf.WaitForStateContext(ctx)

	if output, ok := outputRaw.(*awstypes.IpamPool); ok {
		if state := output.State; state == awstypes.IpamPoolStateModifyFailed {
			tfresource.SetLastError(err, errors.New(aws.ToString(output.StateMessage)))
		}

		return output, err
	}

	return nil, err
}

func waitIPAMPoolDeleted(ctx context.Context, conn *ec2.Client, id string, timeout time.Duration) (*awstypes.IpamPool, error) {
	stateConf := &retry.StateChangeConf{
		Pending: enum.Slice(awstypes.IpamPoolStateDeleteInProgress),
		Target:  []string{},
		Refresh: statusIPAMPool(ctx, conn, id),
		Timeout: timeout,
		Delay:   5 * time.Second,
	}

	outputRaw, err := stateConf.WaitForStateContext(ctx)

	if output, ok := outputRaw.(*awstypes.IpamPool); ok {
		if state := output.State; state == awstypes.IpamPoolStateDeleteFailed {
			tfresource.SetLastError(err, errors.New(aws.ToString(output.StateMessage)))
		}

		return output, err
	}

	return nil, err
}

func waitIPAMPoolCIDRCreated(ctx context.Context, conn *ec2.Client, poolCIDRID, poolID, cidrBlock string, timeout time.Duration) (*awstypes.IpamPoolCidr, error) {
	stateConf := &retry.StateChangeConf{
		Pending:        enum.Slice(awstypes.IpamPoolCidrStatePendingProvision),
		Target:         enum.Slice(awstypes.IpamPoolCidrStateProvisioned),
		Refresh:        statusIPAMPoolCIDR(ctx, conn, cidrBlock, poolID, poolCIDRID),
		Timeout:        timeout,
		Delay:          5 * time.Second,
		NotFoundChecks: 1000, // Should exceed any reasonable custom timeout value.
	}

	outputRaw, err := stateConf.WaitForStateContext(ctx)

	if output, ok := outputRaw.(*awstypes.IpamPoolCidr); ok {
		if state, failureReason := output.State, output.FailureReason; state == awstypes.IpamPoolCidrStateFailedProvision && failureReason != nil {
			tfresource.SetLastError(err, fmt.Errorf("%s: %s", string(failureReason.Code), aws.ToString(failureReason.Message)))
		}

		return output, err
	}

	return nil, err
}

func waitIPAMPoolCIDRDeleted(ctx context.Context, conn *ec2.Client, poolCIDRID, poolID, cidrBlock string, timeout time.Duration) (*awstypes.IpamPoolCidr, error) {
	stateConf := &retry.StateChangeConf{
		Pending: enum.Slice(awstypes.IpamPoolCidrStatePendingDeprovision, awstypes.IpamPoolCidrStateProvisioned),
		Target:  []string{},
		Refresh: statusIPAMPoolCIDR(ctx, conn, cidrBlock, poolID, poolCIDRID),
		Timeout: timeout,
		Delay:   5 * time.Second,
	}

	outputRaw, err := stateConf.WaitForStateContext(ctx)

	if output, ok := outputRaw.(*awstypes.IpamPoolCidr); ok {
		if state, failureReason := output.State, output.FailureReason; state == awstypes.IpamPoolCidrStateFailedDeprovision && failureReason != nil {
			tfresource.SetLastError(err, fmt.Errorf("%s: %s", string(failureReason.Code), aws.ToString(failureReason.Message)))
		}

		return output, err
	}

	return nil, err
}

func waitIPAMResourceDiscoveryCreated(ctx context.Context, conn *ec2.Client, id string, timeout time.Duration) (*awstypes.IpamResourceDiscovery, error) {
	stateConf := &retry.StateChangeConf{
		Pending: enum.Slice(awstypes.IpamResourceDiscoveryStateCreateInProgress),
		Target:  enum.Slice(awstypes.IpamResourceDiscoveryStateCreateComplete),
		Refresh: statusIPAMResourceDiscovery(ctx, conn, id),
		Timeout: timeout,
		Delay:   5 * time.Second,
	}

	outputRaw, err := stateConf.WaitForStateContext(ctx)

	if output, ok := outputRaw.(*awstypes.IpamResourceDiscovery); ok {
		return output, err
	}

	return nil, err
}

func waitIPAMResourceDiscoveryUpdated(ctx context.Context, conn *ec2.Client, id string, timeout time.Duration) (*awstypes.IpamResourceDiscovery, error) {
	stateConf := &retry.StateChangeConf{
		Pending: enum.Slice(awstypes.IpamResourceDiscoveryStateModifyInProgress),
		Target:  enum.Slice(awstypes.IpamResourceDiscoveryStateModifyComplete),
		Refresh: statusIPAMResourceDiscovery(ctx, conn, id),
		Timeout: timeout,
		Delay:   5 * time.Second,
	}

	outputRaw, err := stateConf.WaitForStateContext(ctx)

	if output, ok := outputRaw.(*awstypes.IpamResourceDiscovery); ok {
		return output, err
	}

	return nil, err
}

func waitIPAMResourceDiscoveryDeleted(ctx context.Context, conn *ec2.Client, id string, timeout time.Duration) (*awstypes.IpamResourceDiscovery, error) {
	stateConf := &retry.StateChangeConf{
		Pending: enum.Slice(awstypes.IpamResourceDiscoveryStateCreateComplete, awstypes.IpamResourceDiscoveryStateModifyComplete, awstypes.IpamResourceDiscoveryStateDeleteInProgress),
		Target:  []string{},
		Refresh: statusIPAMResourceDiscovery(ctx, conn, id),
		Timeout: timeout,
		Delay:   5 * time.Second,
	}

	outputRaw, err := stateConf.WaitForStateContext(ctx)

	if output, ok := outputRaw.(*awstypes.IpamResourceDiscovery); ok {
		return output, err
	}

	return nil, err
}

func waitIPAMResourceDiscoveryAssociationCreated(ctx context.Context, conn *ec2.Client, id string, timeout time.Duration) (*awstypes.IpamResourceDiscoveryAssociation, error) {
	stateConf := &retry.StateChangeConf{
		Pending: enum.Slice(awstypes.IpamResourceDiscoveryAssociationStateAssociateInProgress),
		Target:  enum.Slice(awstypes.IpamResourceDiscoveryAssociationStateAssociateComplete),
		Refresh: statusIPAMResourceDiscoveryAssociation(ctx, conn, id),
		Timeout: timeout,
		Delay:   5 * time.Second,
	}

	outputRaw, err := stateConf.WaitForStateContext(ctx)

	if output, ok := outputRaw.(*awstypes.IpamResourceDiscoveryAssociation); ok {
		return output, err
	}

	return nil, err
}

func waitIPAMResourceDiscoveryAssociationDeleted(ctx context.Context, conn *ec2.Client, id string, timeout time.Duration) (*awstypes.IpamResourceDiscoveryAssociation, error) {
	stateConf := &retry.StateChangeConf{
		Pending: enum.Slice(awstypes.IpamResourceDiscoveryAssociationStateAssociateComplete, awstypes.IpamResourceDiscoveryAssociationStateDisassociateInProgress),
		Target:  []string{},
		Refresh: statusIPAMResourceDiscoveryAssociation(ctx, conn, id),
		Timeout: timeout,
		Delay:   5 * time.Second,
	}

	outputRaw, err := stateConf.WaitForStateContext(ctx)

	if output, ok := outputRaw.(*awstypes.IpamResourceDiscoveryAssociation); ok {
		return output, err
	}

	return nil, err
}

func waitIPAMScopeCreated(ctx context.Context, conn *ec2.Client, id string, timeout time.Duration) (*awstypes.IpamScope, error) {
	stateConf := &retry.StateChangeConf{
		Pending: enum.Slice(awstypes.IpamScopeStateCreateInProgress),
		Target:  enum.Slice(awstypes.IpamScopeStateCreateComplete),
		Refresh: statusIPAMScope(ctx, conn, id),
		Timeout: timeout,
		Delay:   5 * time.Second,
	}

	outputRaw, err := stateConf.WaitForStateContext(ctx)

	if output, ok := outputRaw.(*awstypes.IpamScope); ok {
		return output, err
	}

	return nil, err
}

func waitIPAMScopeUpdated(ctx context.Context, conn *ec2.Client, id string, timeout time.Duration) (*awstypes.IpamScope, error) {
	stateConf := &retry.StateChangeConf{
		Pending: enum.Slice(awstypes.IpamScopeStateModifyInProgress),
		Target:  enum.Slice(awstypes.IpamScopeStateModifyComplete),
		Refresh: statusIPAMScope(ctx, conn, id),
		Timeout: timeout,
		Delay:   5 * time.Second,
	}

	outputRaw, err := stateConf.WaitForStateContext(ctx)

	if output, ok := outputRaw.(*awstypes.IpamScope); ok {
		return output, err
	}

	return nil, err
}

func waitIPAMScopeDeleted(ctx context.Context, conn *ec2.Client, id string, timeout time.Duration) (*awstypes.IpamScope, error) {
	stateConf := &retry.StateChangeConf{
		Pending: enum.Slice(awstypes.IpamScopeStateCreateComplete, awstypes.IpamScopeStateModifyComplete, awstypes.IpamScopeStateDeleteInProgress),
		Target:  []string{},
		Refresh: statusIPAMScope(ctx, conn, id),
		Timeout: timeout,
		Delay:   5 * time.Second,
	}

	outputRaw, err := stateConf.WaitForStateContext(ctx)

	if output, ok := outputRaw.(*awstypes.IpamScope); ok {
<<<<<<< HEAD
=======
		return output, err
	}

	return nil, err
}

const (
	TransitGatewayIncorrectStateTimeout = 5 * time.Minute
)

func waitTransitGatewayCreated(ctx context.Context, conn *ec2.Client, id string, timeout time.Duration) (*awstypes.TransitGateway, error) {
	stateConf := &retry.StateChangeConf{
		Pending: enum.Slice(awstypes.TransitGatewayStatePending),
		Target:  enum.Slice(awstypes.TransitGatewayStateAvailable),
		Refresh: statusTransitGatewayState(ctx, conn, id),
		Timeout: timeout,
	}

	outputRaw, err := stateConf.WaitForStateContext(ctx)

	if output, ok := outputRaw.(*awstypes.TransitGateway); ok {
		return output, err
	}

	return nil, err
}

func waitTransitGatewayDeleted(ctx context.Context, conn *ec2.Client, id string, timeout time.Duration) (*awstypes.TransitGateway, error) {
	stateConf := &retry.StateChangeConf{
		Pending:        enum.Slice(awstypes.TransitGatewayStateAvailable, awstypes.TransitGatewayStateDeleting),
		Target:         []string{},
		Refresh:        statusTransitGatewayState(ctx, conn, id),
		Timeout:        timeout,
		NotFoundChecks: 1,
	}

	outputRaw, err := stateConf.WaitForStateContext(ctx)

	if output, ok := outputRaw.(*awstypes.TransitGateway); ok {
		return output, err
	}

	return nil, err
}

func waitTransitGatewayUpdated(ctx context.Context, conn *ec2.Client, id string, timeout time.Duration) (*awstypes.TransitGateway, error) {
	stateConf := &retry.StateChangeConf{
		Pending: enum.Slice(awstypes.TransitGatewayStateModifying),
		Target:  enum.Slice(awstypes.TransitGatewayStateAvailable),
		Refresh: statusTransitGatewayState(ctx, conn, id),
		Timeout: timeout,
	}

	outputRaw, err := stateConf.WaitForStateContext(ctx)

	if output, ok := outputRaw.(*awstypes.TransitGateway); ok {
		return output, err
	}

	return nil, err
}

func waitTransitGatewayConnectCreated(ctx context.Context, conn *ec2.Client, id string, timeout time.Duration) (*awstypes.TransitGatewayConnect, error) {
	stateConf := &retry.StateChangeConf{
		Pending: enum.Slice(awstypes.TransitGatewayAttachmentStatePending),
		Target:  enum.Slice(awstypes.TransitGatewayAttachmentStateAvailable),
		Refresh: statusTransitGatewayConnectState(ctx, conn, id),
		Timeout: timeout,
	}

	outputRaw, err := stateConf.WaitForStateContext(ctx)

	if output, ok := outputRaw.(*awstypes.TransitGatewayConnect); ok {
		return output, err
	}

	return nil, err
}

func waitTransitGatewayConnectDeleted(ctx context.Context, conn *ec2.Client, id string, timeout time.Duration) (*awstypes.TransitGatewayConnect, error) {
	stateConf := &retry.StateChangeConf{
		Pending:        enum.Slice(awstypes.TransitGatewayAttachmentStateAvailable, awstypes.TransitGatewayAttachmentStateDeleting),
		Target:         []string{},
		Refresh:        statusTransitGatewayConnectState(ctx, conn, id),
		Timeout:        timeout,
		NotFoundChecks: 1,
	}

	outputRaw, err := stateConf.WaitForStateContext(ctx)

	if output, ok := outputRaw.(*awstypes.TransitGatewayConnect); ok {
		return output, err
	}

	return nil, err
}

func waitTransitGatewayConnectPeerCreated(ctx context.Context, conn *ec2.Client, id string, timeout time.Duration) (*awstypes.TransitGatewayConnectPeer, error) {
	stateConf := &retry.StateChangeConf{
		Pending: enum.Slice(awstypes.TransitGatewayConnectPeerStatePending),
		Target:  enum.Slice(awstypes.TransitGatewayConnectPeerStateAvailable),
		Refresh: statusTransitGatewayConnectPeerState(ctx, conn, id),
		Timeout: timeout,
	}

	outputRaw, err := stateConf.WaitForStateContext(ctx)

	if output, ok := outputRaw.(*awstypes.TransitGatewayConnectPeer); ok {
		return output, err
	}

	return nil, err
}

func waitTransitGatewayConnectPeerDeleted(ctx context.Context, conn *ec2.Client, id string, timeout time.Duration) (*awstypes.TransitGatewayConnectPeer, error) {
	stateConf := &retry.StateChangeConf{
		Pending: enum.Slice(awstypes.TransitGatewayConnectPeerStateAvailable, awstypes.TransitGatewayConnectPeerStateDeleting),
		Target:  []string{},
		Refresh: statusTransitGatewayConnectPeerState(ctx, conn, id),
		Timeout: timeout,
	}

	outputRaw, err := stateConf.WaitForStateContext(ctx)

	if output, ok := outputRaw.(*awstypes.TransitGatewayConnectPeer); ok {
		return output, err
	}

	return nil, err
}

func waitTransitGatewayMulticastDomainCreated(ctx context.Context, conn *ec2.Client, id string, timeout time.Duration) (*awstypes.TransitGatewayMulticastDomain, error) {
	stateConf := &retry.StateChangeConf{
		Pending: enum.Slice(awstypes.TransitGatewayMulticastDomainStatePending),
		Target:  enum.Slice(awstypes.TransitGatewayMulticastDomainStateAvailable),
		Refresh: statusTransitGatewayMulticastDomainState(ctx, conn, id),
		Timeout: timeout,
	}

	outputRaw, err := stateConf.WaitForStateContext(ctx)

	if output, ok := outputRaw.(*awstypes.TransitGatewayMulticastDomain); ok {
		return output, err
	}

	return nil, err
}

func waitTransitGatewayMulticastDomainDeleted(ctx context.Context, conn *ec2.Client, id string, timeout time.Duration) (*awstypes.TransitGatewayMulticastDomain, error) {
	stateConf := &retry.StateChangeConf{
		Pending: enum.Slice(awstypes.TransitGatewayMulticastDomainStateAvailable, awstypes.TransitGatewayMulticastDomainStateDeleting),
		Target:  []string{},
		Refresh: statusTransitGatewayMulticastDomainState(ctx, conn, id),
		Timeout: timeout,
	}

	outputRaw, err := stateConf.WaitForStateContext(ctx)

	if output, ok := outputRaw.(*awstypes.TransitGatewayMulticastDomain); ok {
		return output, err
	}

	return nil, err
}

func waitTransitGatewayMulticastDomainAssociationCreated(ctx context.Context, conn *ec2.Client, multicastDomainID, attachmentID, subnetID string, timeout time.Duration) (*awstypes.TransitGatewayMulticastDomainAssociation, error) {
	stateConf := &retry.StateChangeConf{
		Pending: enum.Slice(awstypes.AssociationStatusCodeAssociating),
		Target:  enum.Slice(awstypes.AssociationStatusCodeAssociated),
		Refresh: statusTransitGatewayMulticastDomainAssociationState(ctx, conn, multicastDomainID, attachmentID, subnetID),
		Timeout: timeout,
	}

	outputRaw, err := stateConf.WaitForStateContext(ctx)

	if output, ok := outputRaw.(*awstypes.TransitGatewayMulticastDomainAssociation); ok {
		return output, err
	}

	return nil, err
}

func waitTransitGatewayMulticastDomainAssociationDeleted(ctx context.Context, conn *ec2.Client, multicastDomainID, attachmentID, subnetID string, timeout time.Duration) (*awstypes.TransitGatewayMulticastDomainAssociation, error) {
	stateConf := &retry.StateChangeConf{
		Pending: enum.Slice(awstypes.AssociationStatusCodeAssociated, awstypes.AssociationStatusCodeDisassociating),
		Target:  []string{},
		Refresh: statusTransitGatewayMulticastDomainAssociationState(ctx, conn, multicastDomainID, attachmentID, subnetID),
		Timeout: timeout,
	}

	outputRaw, err := stateConf.WaitForStateContext(ctx)

	if output, ok := outputRaw.(*awstypes.TransitGatewayMulticastDomainAssociation); ok {
		return output, err
	}

	return nil, err
}

const (
	TransitGatewayPeeringAttachmentCreatedTimeout = 10 * time.Minute
	TransitGatewayPeeringAttachmentDeletedTimeout = 10 * time.Minute
	TransitGatewayPeeringAttachmentUpdatedTimeout = 10 * time.Minute
)

func waitTransitGatewayPeeringAttachmentAccepted(ctx context.Context, conn *ec2.Client, id string) (*awstypes.TransitGatewayPeeringAttachment, error) {
	stateConf := &retry.StateChangeConf{
		Pending: enum.Slice(awstypes.TransitGatewayAttachmentStatePending, awstypes.TransitGatewayAttachmentStatePendingAcceptance),
		Target:  enum.Slice(awstypes.TransitGatewayAttachmentStateAvailable),
		Timeout: TransitGatewayPeeringAttachmentUpdatedTimeout,
		Refresh: statusTransitGatewayPeeringAttachmentState(ctx, conn, id),
	}

	outputRaw, err := stateConf.WaitForStateContext(ctx)

	if output, ok := outputRaw.(*awstypes.TransitGatewayPeeringAttachment); ok {
		if status := output.Status; status != nil {
			tfresource.SetLastError(err, fmt.Errorf("%s: %s", aws.ToString(status.Code), aws.ToString(status.Message)))
		}

		return output, err
	}

	return nil, err
}

func waitTransitGatewayPeeringAttachmentCreated(ctx context.Context, conn *ec2.Client, id string) (*awstypes.TransitGatewayPeeringAttachment, error) {
	stateConf := &retry.StateChangeConf{
		Pending: enum.Slice(awstypes.TransitGatewayAttachmentStateFailing, awstypes.TransitGatewayAttachmentStateInitiatingRequest, awstypes.TransitGatewayAttachmentStatePending),
		Target:  enum.Slice(awstypes.TransitGatewayAttachmentStateAvailable, awstypes.TransitGatewayAttachmentStatePendingAcceptance),
		Timeout: TransitGatewayPeeringAttachmentCreatedTimeout,
		Refresh: statusTransitGatewayPeeringAttachmentState(ctx, conn, id),
	}

	outputRaw, err := stateConf.WaitForStateContext(ctx)

	if output, ok := outputRaw.(*awstypes.TransitGatewayPeeringAttachment); ok {
		if status := output.Status; status != nil {
			tfresource.SetLastError(err, fmt.Errorf("%s: %s", aws.ToString(status.Code), aws.ToString(status.Message)))
		}

		return output, err
	}

	return nil, err
}

func waitTransitGatewayPeeringAttachmentDeleted(ctx context.Context, conn *ec2.Client, id string) error {
	stateConf := &retry.StateChangeConf{
		Pending: enum.Slice(
			awstypes.TransitGatewayAttachmentStateAvailable,
			awstypes.TransitGatewayAttachmentStateDeleting,
			awstypes.TransitGatewayAttachmentStatePendingAcceptance,
			awstypes.TransitGatewayAttachmentStateRejecting,
		),
		Target:  enum.Slice(awstypes.TransitGatewayAttachmentStateDeleted),
		Timeout: TransitGatewayPeeringAttachmentDeletedTimeout,
		Refresh: statusTransitGatewayPeeringAttachmentState(ctx, conn, id),
	}

	outputRaw, err := stateConf.WaitForStateContext(ctx)

	if output, ok := outputRaw.(*awstypes.TransitGatewayPeeringAttachment); ok {
		if status := output.Status; status != nil {
			tfresource.SetLastError(err, fmt.Errorf("%s: %s", aws.ToString(status.Code), aws.ToString(status.Message)))
		}
	}

	return err
}

const (
	TransitGatewayPrefixListReferenceTimeout = 5 * time.Minute
)

func waitTransitGatewayPrefixListReferenceStateCreated(ctx context.Context, conn *ec2.Client, transitGatewayRouteTableID string, prefixListID string) (*awstypes.TransitGatewayPrefixListReference, error) {
	stateConf := &retry.StateChangeConf{
		Pending: enum.Slice(awstypes.TransitGatewayPrefixListReferenceStatePending),
		Target:  enum.Slice(awstypes.TransitGatewayPrefixListReferenceStateAvailable),
		Timeout: TransitGatewayPrefixListReferenceTimeout,
		Refresh: statusTransitGatewayPrefixListReferenceState(ctx, conn, transitGatewayRouteTableID, prefixListID),
	}

	outputRaw, err := stateConf.WaitForStateContext(ctx)

	if output, ok := outputRaw.(*awstypes.TransitGatewayPrefixListReference); ok {
		return output, err
	}

	return nil, err
}

func waitTransitGatewayPrefixListReferenceStateDeleted(ctx context.Context, conn *ec2.Client, transitGatewayRouteTableID string, prefixListID string) (*awstypes.TransitGatewayPrefixListReference, error) {
	stateConf := &retry.StateChangeConf{
		Pending: enum.Slice(awstypes.TransitGatewayPrefixListReferenceStateDeleting),
		Target:  []string{},
		Timeout: TransitGatewayPrefixListReferenceTimeout,
		Refresh: statusTransitGatewayPrefixListReferenceState(ctx, conn, transitGatewayRouteTableID, prefixListID),
	}

	outputRaw, err := stateConf.WaitForStateContext(ctx)

	if output, ok := outputRaw.(*awstypes.TransitGatewayPrefixListReference); ok {
		return output, err
	}

	return nil, err
}

func waitTransitGatewayPrefixListReferenceStateUpdated(ctx context.Context, conn *ec2.Client, transitGatewayRouteTableID string, prefixListID string) (*awstypes.TransitGatewayPrefixListReference, error) {
	stateConf := &retry.StateChangeConf{
		Pending: enum.Slice(awstypes.TransitGatewayPrefixListReferenceStateModifying),
		Target:  enum.Slice(awstypes.TransitGatewayPrefixListReferenceStateAvailable),
		Timeout: TransitGatewayPrefixListReferenceTimeout,
		Refresh: statusTransitGatewayPrefixListReferenceState(ctx, conn, transitGatewayRouteTableID, prefixListID),
	}

	outputRaw, err := stateConf.WaitForStateContext(ctx)

	if output, ok := outputRaw.(*awstypes.TransitGatewayPrefixListReference); ok {
		return output, err
	}

	return nil, err
}

const (
	TransitGatewayRouteCreatedTimeout = 2 * time.Minute
	TransitGatewayRouteDeletedTimeout = 2 * time.Minute
)

func waitTransitGatewayRouteCreated(ctx context.Context, conn *ec2.Client, transitGatewayRouteTableID, destination string) (*awstypes.TransitGatewayRoute, error) {
	stateConf := &retry.StateChangeConf{
		Pending: enum.Slice(awstypes.TransitGatewayRouteStatePending),
		Target:  enum.Slice(awstypes.TransitGatewayRouteStateActive, awstypes.TransitGatewayRouteStateBlackhole),
		Timeout: TransitGatewayRouteCreatedTimeout,
		Refresh: statusTransitGatewayStaticRouteState(ctx, conn, transitGatewayRouteTableID, destination),
	}

	outputRaw, err := stateConf.WaitForStateContext(ctx)

	if output, ok := outputRaw.(*awstypes.TransitGatewayRoute); ok {
		return output, err
	}

	return nil, err
}

func waitTransitGatewayRouteDeleted(ctx context.Context, conn *ec2.Client, transitGatewayRouteTableID, destination string) (*awstypes.TransitGatewayRoute, error) {
	stateConf := &retry.StateChangeConf{
		Pending: enum.Slice(awstypes.TransitGatewayRouteStateActive, awstypes.TransitGatewayRouteStateBlackhole, awstypes.TransitGatewayRouteStateDeleting),
		Target:  []string{},
		Timeout: TransitGatewayRouteDeletedTimeout,
		Refresh: statusTransitGatewayStaticRouteState(ctx, conn, transitGatewayRouteTableID, destination),
	}

	outputRaw, err := stateConf.WaitForStateContext(ctx)

	if output, ok := outputRaw.(*awstypes.TransitGatewayRoute); ok {
		return output, err
	}

	return nil, err
}

const (
	TransitGatewayRouteTableCreatedTimeout  = 10 * time.Minute
	TransitGatewayRouteTableDeletedTimeout  = 10 * time.Minute
	TransitGatewayPolicyTableCreatedTimeout = 10 * time.Minute
	TransitGatewayPolicyTableDeletedTimeout = 10 * time.Minute
)

func waitTransitGatewayPolicyTableCreated(ctx context.Context, conn *ec2.Client, id string) (*awstypes.TransitGatewayPolicyTable, error) {
	stateConf := &retry.StateChangeConf{
		Pending: enum.Slice(awstypes.TransitGatewayPolicyTableStatePending),
		Target:  enum.Slice(awstypes.TransitGatewayPolicyTableStateAvailable),
		Timeout: TransitGatewayPolicyTableCreatedTimeout,
		Refresh: statusTransitGatewayPolicyTableState(ctx, conn, id),
	}

	outputRaw, err := stateConf.WaitForStateContext(ctx)

	if output, ok := outputRaw.(*awstypes.TransitGatewayPolicyTable); ok {
		return output, err
	}

	return nil, err
}

func waitTransitGatewayRouteTableCreated(ctx context.Context, conn *ec2.Client, id string) (*awstypes.TransitGatewayRouteTable, error) {
	stateConf := &retry.StateChangeConf{
		Pending: enum.Slice(awstypes.TransitGatewayRouteTableStatePending),
		Target:  enum.Slice(awstypes.TransitGatewayRouteTableStateAvailable),
		Timeout: TransitGatewayRouteTableCreatedTimeout,
		Refresh: statusTransitGatewayRouteTableState(ctx, conn, id),
	}

	outputRaw, err := stateConf.WaitForStateContext(ctx)

	if output, ok := outputRaw.(*awstypes.TransitGatewayRouteTable); ok {
		return output, err
	}

	return nil, err
}

func waitTransitGatewayPolicyTableDeleted(ctx context.Context, conn *ec2.Client, id string) (*awstypes.TransitGatewayPolicyTable, error) {
	stateConf := &retry.StateChangeConf{
		Pending: enum.Slice(awstypes.TransitGatewayPolicyTableStateAvailable, awstypes.TransitGatewayPolicyTableStateDeleting),
		Target:  []string{},
		Timeout: TransitGatewayPolicyTableDeletedTimeout,
		Refresh: statusTransitGatewayPolicyTableState(ctx, conn, id),
	}

	outputRaw, err := stateConf.WaitForStateContext(ctx)

	if output, ok := outputRaw.(*awstypes.TransitGatewayPolicyTable); ok {
		return output, err
	}

	return nil, err
}

func waitTransitGatewayRouteTableDeleted(ctx context.Context, conn *ec2.Client, id string) (*awstypes.TransitGatewayRouteTable, error) {
	stateConf := &retry.StateChangeConf{
		Pending: enum.Slice(awstypes.TransitGatewayRouteTableStateAvailable, awstypes.TransitGatewayRouteTableStateDeleting),
		Target:  []string{},
		Timeout: TransitGatewayRouteTableDeletedTimeout,
		Refresh: statusTransitGatewayRouteTableState(ctx, conn, id),
	}

	outputRaw, err := stateConf.WaitForStateContext(ctx)

	if output, ok := outputRaw.(*awstypes.TransitGatewayRouteTable); ok {
		return output, err
	}

	return nil, err
}

const (
	TransitGatewayPolicyTableAssociationCreatedTimeout = 5 * time.Minute
	TransitGatewayPolicyTableAssociationDeletedTimeout = 10 * time.Minute
	TransitGatewayRouteTableAssociationCreatedTimeout  = 5 * time.Minute
	TransitGatewayRouteTableAssociationDeletedTimeout  = 10 * time.Minute
)

func waitTransitGatewayPolicyTableAssociationCreated(ctx context.Context, conn *ec2.Client, transitGatewayPolicyTableID, transitGatewayAttachmentID string) (*awstypes.TransitGatewayPolicyTableAssociation, error) {
	stateConf := &retry.StateChangeConf{
		Pending: enum.Slice(awstypes.TransitGatewayAssociationStateAssociating),
		Target:  enum.Slice(awstypes.TransitGatewayAssociationStateAssociated),
		Timeout: TransitGatewayPolicyTableAssociationCreatedTimeout,
		Refresh: statusTransitGatewayPolicyTableAssociationState(ctx, conn, transitGatewayPolicyTableID, transitGatewayAttachmentID),
	}

	outputRaw, err := stateConf.WaitForStateContext(ctx)

	if output, ok := outputRaw.(*awstypes.TransitGatewayPolicyTableAssociation); ok {
		return output, err
	}

	return nil, err
}

func waitTransitGatewayPolicyTableAssociationDeleted(ctx context.Context, conn *ec2.Client, transitGatewayPolicyTableID, transitGatewayAttachmentID string) (*awstypes.TransitGatewayPolicyTableAssociation, error) {
	stateConf := &retry.StateChangeConf{
		Pending:        enum.Slice(awstypes.TransitGatewayAssociationStateAssociated, awstypes.TransitGatewayAssociationStateDisassociating),
		Target:         []string{},
		Timeout:        TransitGatewayPolicyTableAssociationDeletedTimeout,
		Refresh:        statusTransitGatewayPolicyTableAssociationState(ctx, conn, transitGatewayPolicyTableID, transitGatewayAttachmentID),
		NotFoundChecks: 1,
	}

	outputRaw, err := stateConf.WaitForStateContext(ctx)

	if output, ok := outputRaw.(*awstypes.TransitGatewayPolicyTableAssociation); ok {
		return output, err
	}

	return nil, err
}

func waitTransitGatewayRouteTableAssociationCreated(ctx context.Context, conn *ec2.Client, transitGatewayRouteTableID, transitGatewayAttachmentID string) error {
	stateConf := &retry.StateChangeConf{
		Pending: enum.Slice(awstypes.TransitGatewayAssociationStateAssociating),
		Target:  enum.Slice(awstypes.TransitGatewayAssociationStateAssociated),
		Timeout: TransitGatewayRouteTableAssociationCreatedTimeout,
		Refresh: statusTransitGatewayRouteTableAssociationState(ctx, conn, transitGatewayRouteTableID, transitGatewayAttachmentID),
	}

	_, err := stateConf.WaitForStateContext(ctx)

	return err
}

func waitTransitGatewayRouteTableAssociationDeleted(ctx context.Context, conn *ec2.Client, transitGatewayRouteTableID, transitGatewayAttachmentID string) error {
	stateConf := &retry.StateChangeConf{
		Pending:        enum.Slice(awstypes.TransitGatewayAssociationStateAssociated, awstypes.TransitGatewayAssociationStateDisassociating),
		Target:         []string{},
		Timeout:        TransitGatewayRouteTableAssociationDeletedTimeout,
		Refresh:        statusTransitGatewayRouteTableAssociationState(ctx, conn, transitGatewayRouteTableID, transitGatewayAttachmentID),
		NotFoundChecks: 1,
	}

	_, err := stateConf.WaitForStateContext(ctx)

	return err
}

const (
	TransitGatewayRouteTablePropagationCreatedTimeout = 5 * time.Minute
	TransitGatewayRouteTablePropagationDeletedTimeout = 5 * time.Minute
)

func waitTransitGatewayRouteTablePropagationCreated(ctx context.Context, conn *ec2.Client, transitGatewayRouteTableID string, transitGatewayAttachmentID string) error {
	stateConf := &retry.StateChangeConf{
		Pending: enum.Slice(awstypes.TransitGatewayPropagationStateEnabling),
		Target:  enum.Slice(awstypes.TransitGatewayPropagationStateEnabled),
		Timeout: TransitGatewayRouteTablePropagationCreatedTimeout,
		Refresh: statusTransitGatewayRouteTablePropagationState(ctx, conn, transitGatewayRouteTableID, transitGatewayAttachmentID),
	}

	_, err := stateConf.WaitForStateContext(ctx)

	return err
}

func waitTransitGatewayRouteTablePropagationDeleted(ctx context.Context, conn *ec2.Client, transitGatewayRouteTableID string, transitGatewayAttachmentID string) error {
	stateConf := &retry.StateChangeConf{
		Pending: enum.Slice(awstypes.TransitGatewayPropagationStateDisabling),
		Target:  []string{},
		Timeout: TransitGatewayRouteTablePropagationDeletedTimeout,
		Refresh: statusTransitGatewayRouteTablePropagationState(ctx, conn, transitGatewayRouteTableID, transitGatewayAttachmentID),
	}

	_, err := stateConf.WaitForStateContext(ctx)

	if tfawserr.ErrCodeEquals(err, errCodeInvalidRouteTableIDNotFound) {
		return nil
	}

	return err
}

const (
	TransitGatewayVPCAttachmentCreatedTimeout = 10 * time.Minute
	TransitGatewayVPCAttachmentDeletedTimeout = 10 * time.Minute
	TransitGatewayVPCAttachmentUpdatedTimeout = 10 * time.Minute
)

func waitTransitGatewayVPCAttachmentAccepted(ctx context.Context, conn *ec2.Client, id string) (*awstypes.TransitGatewayVpcAttachment, error) {
	stateConf := &retry.StateChangeConf{
		Pending: enum.Slice(awstypes.TransitGatewayAttachmentStatePending, awstypes.TransitGatewayAttachmentStatePendingAcceptance),
		Target:  enum.Slice(awstypes.TransitGatewayAttachmentStateAvailable),
		Timeout: TransitGatewayVPCAttachmentUpdatedTimeout,
		Refresh: statusTransitGatewayVPCAttachmentState(ctx, conn, id),
	}

	outputRaw, err := stateConf.WaitForStateContext(ctx)

	if output, ok := outputRaw.(*awstypes.TransitGatewayVpcAttachment); ok {
		return output, err
	}

	return nil, err
}

func waitTransitGatewayVPCAttachmentCreated(ctx context.Context, conn *ec2.Client, id string) (*awstypes.TransitGatewayVpcAttachment, error) {
	stateConf := &retry.StateChangeConf{
		Pending: enum.Slice(awstypes.TransitGatewayAttachmentStateFailing, awstypes.TransitGatewayAttachmentStatePending),
		Target:  enum.Slice(awstypes.TransitGatewayAttachmentStateAvailable, awstypes.TransitGatewayAttachmentStatePendingAcceptance),
		Timeout: TransitGatewayVPCAttachmentCreatedTimeout,
		Refresh: statusTransitGatewayVPCAttachmentState(ctx, conn, id),
	}

	outputRaw, err := stateConf.WaitForStateContext(ctx)

	if output, ok := outputRaw.(*awstypes.TransitGatewayVpcAttachment); ok {
		return output, err
	}

	return nil, err
}

func waitTransitGatewayVPCAttachmentDeleted(ctx context.Context, conn *ec2.Client, id string) error {
	stateConf := &retry.StateChangeConf{
		Pending: enum.Slice(
			awstypes.TransitGatewayAttachmentStateAvailable,
			awstypes.TransitGatewayAttachmentStateDeleting,
			awstypes.TransitGatewayAttachmentStatePendingAcceptance,
			awstypes.TransitGatewayAttachmentStateRejecting,
		),
		Target:  enum.Slice(awstypes.TransitGatewayAttachmentStateDeleted),
		Timeout: TransitGatewayVPCAttachmentDeletedTimeout,
		Refresh: statusTransitGatewayVPCAttachmentState(ctx, conn, id),
	}

	_, err := stateConf.WaitForStateContext(ctx)

	return err
}

func waitTransitGatewayVPCAttachmentUpdated(ctx context.Context, conn *ec2.Client, id string) (*awstypes.TransitGatewayVpcAttachment, error) {
	stateConf := &retry.StateChangeConf{
		Pending: enum.Slice(awstypes.TransitGatewayAttachmentStateModifying),
		Target:  enum.Slice(awstypes.TransitGatewayAttachmentStateAvailable),
		Timeout: TransitGatewayVPCAttachmentUpdatedTimeout,
		Refresh: statusTransitGatewayVPCAttachmentState(ctx, conn, id),
	}

	outputRaw, err := stateConf.WaitForStateContext(ctx)

	if output, ok := outputRaw.(*awstypes.TransitGatewayVpcAttachment); ok {
>>>>>>> 8fe34cf5
		return output, err
	}

	return nil, err
}<|MERGE_RESOLUTION|>--- conflicted
+++ resolved
@@ -13,16 +13,12 @@
 	"github.com/aws/aws-sdk-go-v2/aws"
 	"github.com/aws/aws-sdk-go-v2/service/ec2"
 	awstypes "github.com/aws/aws-sdk-go-v2/service/ec2/types"
-<<<<<<< HEAD
-=======
 	"github.com/hashicorp/aws-sdk-go-base/v2/tfawserr"
->>>>>>> 8fe34cf5
 	"github.com/hashicorp/terraform-plugin-sdk/v2/helper/retry"
 	"github.com/hashicorp/terraform-provider-aws/internal/enum"
 	"github.com/hashicorp/terraform-provider-aws/internal/tfresource"
 )
 
-<<<<<<< HEAD
 const (
 	AvailabilityZoneGroupOptInStatusTimeout = 10 * time.Minute
 )
@@ -318,8 +314,6 @@
 	return nil, err
 }
 
-=======
->>>>>>> 8fe34cf5
 func waitVPCCreatedV2(ctx context.Context, conn *ec2.Client, id string) (*awstypes.Vpc, error) {
 	stateConf := &retry.StateChangeConf{
 		Pending: enum.Slice(awstypes.VpcStatePending),
@@ -470,7 +464,6 @@
 	outputRaw, err := stateConf.WaitForStateContext(ctx)
 
 	if output, ok := outputRaw.(*awstypes.NetworkInterfaceAttachment); ok {
-<<<<<<< HEAD
 		return output, err
 	}
 
@@ -547,15 +540,12 @@
 	outputRaw, err := stateConf.WaitForStateContext(ctx)
 
 	if output, ok := outputRaw.(*awstypes.VolumeAttachment); ok {
-=======
->>>>>>> 8fe34cf5
-		return output, err
-	}
-
-	return nil, err
-}
-
-<<<<<<< HEAD
+		return output, err
+	}
+
+	return nil, err
+}
+
 func waitVolumeModificationComplete(ctx context.Context, conn *ec2.Client, id string, timeout time.Duration) (*awstypes.VolumeModification, error) {
 	stateConf := &retry.StateChangeConf{
 		Pending: enum.Slice(awstypes.VolumeModificationStateModifying),
@@ -580,8 +570,6 @@
 	return nil, err
 }
 
-=======
->>>>>>> 8fe34cf5
 func waitVPCEndpointAcceptedV2(ctx context.Context, conn *ec2.Client, vpcEndpointID string, timeout time.Duration) (*awstypes.VpcEndpoint, error) {
 	stateConf := &retry.StateChangeConf{
 		Pending:    enum.Slice(vpcEndpointStatePendingAcceptance),
@@ -605,11 +593,7 @@
 	return nil, err
 }
 
-<<<<<<< HEAD
 func waitVPCEndpointAvailableV2(ctx context.Context, conn *ec2.Client, vpcEndpointID string, timeout time.Duration) (*awstypes.VpcEndpoint, error) { //nolint:unparam
-=======
-func waitVPCEndpointAvailableV2(ctx context.Context, conn *ec2.Client, vpcEndpointID string, timeout time.Duration) (*awstypes.VpcEndpoint, error) {
->>>>>>> 8fe34cf5
 	stateConf := &retry.StateChangeConf{
 		Pending:    enum.Slice(vpcEndpointStatePending),
 		Target:     enum.Slice(vpcEndpointStateAvailable, vpcEndpointStatePendingAcceptance),
@@ -789,7 +773,6 @@
 	return nil, err
 }
 
-<<<<<<< HEAD
 func waitSpotFleetRequestCreated(ctx context.Context, conn *ec2.Client, id string, timeout time.Duration) (*awstypes.SpotFleetRequestConfig, error) {
 	stateConf := &retry.StateChangeConf{
 		Pending:    enum.Slice(awstypes.BatchStateSubmitted),
@@ -868,10 +851,6 @@
 
 func waitVPCEndpointServiceAvailableV2(ctx context.Context, conn *ec2.Client, id string, timeout time.Duration) (*awstypes.ServiceConfiguration, error) { //nolint:unparam
 	stateConf := &retry.StateChangeConf{
-=======
-func waitVPCEndpointServiceAvailableV2(ctx context.Context, conn *ec2.Client, id string, timeout time.Duration) (*awstypes.ServiceConfiguration, error) { //nolint:unparam
-	stateConf := &retry.StateChangeConf{
->>>>>>> 8fe34cf5
 		Pending:    enum.Slice(awstypes.ServiceStatePending),
 		Target:     enum.Slice(awstypes.ServiceStateAvailable),
 		Refresh:    statusVPCEndpointServiceStateAvailableV2(ctx, conn, id),
@@ -1168,7 +1147,6 @@
 	outputRaw, err := stateConf.WaitForStateContext(ctx)
 
 	if output, ok := outputRaw.(*awstypes.CarrierGateway); ok {
-<<<<<<< HEAD
 		return output, err
 	}
 
@@ -1215,8 +1193,6 @@
 			tfresource.SetLastError(err, errors.New(aws.ToString(stateReason.Message)))
 		}
 
-=======
->>>>>>> 8fe34cf5
 		return output, err
 	}
 
@@ -1758,8 +1734,6 @@
 	outputRaw, err := stateConf.WaitForStateContext(ctx)
 
 	if output, ok := outputRaw.(*awstypes.IpamScope); ok {
-<<<<<<< HEAD
-=======
 		return output, err
 	}
 
@@ -2373,7 +2347,6 @@
 	outputRaw, err := stateConf.WaitForStateContext(ctx)
 
 	if output, ok := outputRaw.(*awstypes.TransitGatewayVpcAttachment); ok {
->>>>>>> 8fe34cf5
 		return output, err
 	}
 
