--- conflicted
+++ resolved
@@ -59,13 +59,10 @@
 			TypeName: "aws_redshift_cluster_iam_roles",
 		},
 		{
-<<<<<<< HEAD
-=======
 			Factory:  ResourceClusterSnapshot,
 			TypeName: "aws_redshift_cluster_snapshot",
 		},
 		{
->>>>>>> a44f4217
 			Factory:  ResourceEndpointAccess,
 			TypeName: "aws_redshift_endpoint_access",
 		},
