// Copyright (c) HashiCorp, Inc.
// SPDX-License-Identifier: MPL-2.0

package servicecatalog_test

import (
	"context"
	"fmt"
	"regexp"
	"testing"

	"github.com/YakDriver/regexache"
	"github.com/aws/aws-sdk-go-v2/aws"
	"github.com/aws/aws-sdk-go-v2/service/servicecatalog"
	"github.com/aws/aws-sdk-go-v2/service/servicecatalog/types"
	sdkacctest "github.com/hashicorp/terraform-plugin-testing/helper/acctest"
	"github.com/hashicorp/terraform-plugin-testing/helper/resource"
	"github.com/hashicorp/terraform-plugin-testing/terraform"
	"github.com/hashicorp/terraform-provider-aws/internal/acctest"
	"github.com/hashicorp/terraform-provider-aws/internal/conns"
	"github.com/hashicorp/terraform-provider-aws/internal/errs"
	tfservicecatalog "github.com/hashicorp/terraform-provider-aws/internal/service/servicecatalog"
	"github.com/hashicorp/terraform-provider-aws/names"
)

func TestAccServiceCatalogProvisionedProduct_basic(t *testing.T) {
	ctx := acctest.Context(t)
	resourceName := "aws_servicecatalog_provisioned_product.test"
	rName := sdkacctest.RandomWithPrefix(acctest.ResourcePrefix)
<<<<<<< HEAD
	domain := fmt.Sprintf("http://%s", acctest.RandomDomainName())
	var pprod types.ProvisionedProductDetail
=======
	var pprod servicecatalog.ProvisionedProductDetail
>>>>>>> 74fd065d

	resource.ParallelTest(t, resource.TestCase{
		PreCheck:                 func() { acctest.PreCheck(ctx, t) },
		ErrorCheck:               acctest.ErrorCheck(t, names.ServiceCatalogServiceID),
		ProtoV5ProviderFactories: acctest.ProtoV5ProviderFactories,
		CheckDestroy:             testAccCheckProvisionedProductDestroy(ctx),
		Steps: []resource.TestStep{
			{
				Config: testAccProvisionedProductConfig_basic(rName, "10.1.0.0/16"),
				Check: resource.ComposeTestCheckFunc(
					testAccCheckProvisionedProductExists(ctx, resourceName, &pprod),
					resource.TestCheckResourceAttr(resourceName, "accept_language", tfservicecatalog.AcceptLanguageEnglish),
					acctest.MatchResourceAttrRegionalARN(resourceName, names.AttrARN, servicecatalog.ServiceName, regexache.MustCompile(fmt.Sprintf(`stack/%s/pp-.*`, rName))),
					acctest.CheckResourceAttrRFC3339(resourceName, names.AttrCreatedTime),
					resource.TestCheckResourceAttrSet(resourceName, "last_provisioning_record_id"),
					resource.TestCheckResourceAttrSet(resourceName, "last_record_id"),
					resource.TestCheckResourceAttrSet(resourceName, "last_successful_provisioning_record_id"),
					resource.TestCheckResourceAttr(resourceName, names.AttrName, rName),
					// One output will default to the launched CloudFormation Stack (provisioned outside terraform).
					// While another output will describe the output parameter configured in the S3 object resource,
					// which we can check as follows.
					resource.TestCheckResourceAttr(resourceName, "outputs.#", acctest.Ct2),
					resource.TestCheckTypeSetElemNestedAttrs(resourceName, "outputs.*", map[string]string{
						names.AttrDescription: "VPC ID",
						names.AttrKey:         "VpcID",
					}),
					resource.TestMatchTypeSetElemNestedAttrs(resourceName, "outputs.*", map[string]*regexp.Regexp{
						names.AttrValue: regexache.MustCompile(`vpc-.+`),
					}),
					resource.TestCheckResourceAttrPair(resourceName, "path_id", "data.aws_servicecatalog_launch_paths.test", "summaries.0.path_id"),
					resource.TestCheckResourceAttrPair(resourceName, "product_id", "aws_servicecatalog_product.test", names.AttrID),
					resource.TestCheckResourceAttrPair(resourceName, "provisioning_artifact_name", "aws_servicecatalog_product.test", "provisioning_artifact_parameters.0.name"),
<<<<<<< HEAD
					resource.TestCheckResourceAttr(resourceName, "status", string(types.StatusAvailable)),
					resource.TestCheckResourceAttr(resourceName, "type", "CFN_STACK"),
=======
					resource.TestCheckResourceAttr(resourceName, names.AttrStatus, servicecatalog.StatusAvailable),
					resource.TestCheckResourceAttr(resourceName, names.AttrType, "CFN_STACK"),
>>>>>>> 74fd065d
				),
			},
			{
				ResourceName:      resourceName,
				ImportState:       true,
				ImportStateVerify: true,
				ImportStateVerifyIgnore: []string{
					"accept_language",
					"ignore_errors",
					"provisioning_artifact_name",
					"provisioning_parameters",
					"retain_physical_resources",
				},
			},
		},
	})
}

// TestAccServiceCatalogProvisionedProduct_update verifies the resource update
// of only a change in provisioning_parameters
func TestAccServiceCatalogProvisionedProduct_update(t *testing.T) {
	ctx := acctest.Context(t)
	resourceName := "aws_servicecatalog_provisioned_product.test"

	rName := sdkacctest.RandomWithPrefix(acctest.ResourcePrefix)
<<<<<<< HEAD
	domain := fmt.Sprintf("http://%s", acctest.RandomDomainName())
	var pprod types.ProvisionedProductDetail
=======
	var pprod servicecatalog.ProvisionedProductDetail
>>>>>>> 74fd065d

	resource.ParallelTest(t, resource.TestCase{
		PreCheck:                 func() { acctest.PreCheck(ctx, t) },
		ErrorCheck:               acctest.ErrorCheck(t, names.ServiceCatalogServiceID),
		ProtoV5ProviderFactories: acctest.ProtoV5ProviderFactories,
		CheckDestroy:             testAccCheckProvisionedProductDestroy(ctx),
		Steps: []resource.TestStep{
			{
				Config: testAccProvisionedProductConfig_basic(rName, "10.1.0.0/16"),
				Check: resource.ComposeTestCheckFunc(
					testAccCheckProvisionedProductExists(ctx, resourceName, &pprod),
				),
			},
			{
				Config: testAccProvisionedProductConfig_basic(rName, "10.10.0.0/16"),
				Check: resource.ComposeTestCheckFunc(
					testAccCheckProvisionedProductExists(ctx, resourceName, &pprod),
					resource.TestCheckResourceAttr(resourceName, "accept_language", tfservicecatalog.AcceptLanguageEnglish),
					acctest.MatchResourceAttrRegionalARN(resourceName, names.AttrARN, servicecatalog.ServiceName, regexache.MustCompile(fmt.Sprintf(`stack/%s/pp-.*`, rName))),
					acctest.CheckResourceAttrRFC3339(resourceName, names.AttrCreatedTime),
					resource.TestCheckResourceAttrSet(resourceName, "last_provisioning_record_id"),
					resource.TestCheckResourceAttrSet(resourceName, "last_record_id"),
					resource.TestCheckResourceAttrSet(resourceName, "last_successful_provisioning_record_id"),
					resource.TestCheckResourceAttr(resourceName, names.AttrName, rName),
					// One output will default to the launched CloudFormation Stack (provisioned outside terraform).
					// While another output will describe the output parameter configured in the S3 object resource,
					// which we can check as follows.
					resource.TestCheckResourceAttr(resourceName, "outputs.#", acctest.Ct2),
					resource.TestCheckTypeSetElemNestedAttrs(resourceName, "outputs.*", map[string]string{
						names.AttrDescription: "VPC ID",
						names.AttrKey:         "VpcID",
					}),
					resource.TestMatchTypeSetElemNestedAttrs(resourceName, "outputs.*", map[string]*regexp.Regexp{
						names.AttrValue: regexache.MustCompile(`vpc-.+`),
					}),
					resource.TestCheckResourceAttrPair(resourceName, "path_id", "data.aws_servicecatalog_launch_paths.test", "summaries.0.path_id"),
					resource.TestCheckResourceAttrPair(resourceName, "product_id", "aws_servicecatalog_product.test", names.AttrID),
					resource.TestCheckResourceAttrPair(resourceName, "provisioning_artifact_name", "aws_servicecatalog_product.test", "provisioning_artifact_parameters.0.name"),
<<<<<<< HEAD
					resource.TestCheckResourceAttr(resourceName, "status", string(types.StatusAvailable)),
					resource.TestCheckResourceAttr(resourceName, "type", "CFN_STACK"),
=======
					resource.TestCheckResourceAttr(resourceName, names.AttrStatus, servicecatalog.StatusAvailable),
					resource.TestCheckResourceAttr(resourceName, names.AttrType, "CFN_STACK"),
>>>>>>> 74fd065d
				),
			},
			{
				ResourceName:      resourceName,
				ImportState:       true,
				ImportStateVerify: true,
				ImportStateVerifyIgnore: []string{
					"accept_language",
					"ignore_errors",
					"provisioning_artifact_name",
					"provisioning_parameters",
					"retain_physical_resources",
				},
			},
		},
	})
}

func TestAccServiceCatalogProvisionedProduct_stackSetProvisioningPreferences(t *testing.T) {
	ctx := acctest.Context(t)
	resourceName := "aws_servicecatalog_provisioned_product.test"
	rName := sdkacctest.RandomWithPrefix(acctest.ResourcePrefix)
<<<<<<< HEAD
	domain := fmt.Sprintf("http://%s", acctest.RandomDomainName())
	var pprod types.ProvisionedProductDetail
=======
	var pprod servicecatalog.ProvisionedProductDetail
>>>>>>> 74fd065d

	resource.ParallelTest(t, resource.TestCase{
		PreCheck:                 func() { acctest.PreCheck(ctx, t) },
		ErrorCheck:               acctest.ErrorCheck(t, names.ServiceCatalogServiceID),
		ProtoV5ProviderFactories: acctest.ProtoV5ProviderFactories,
		CheckDestroy:             testAccCheckProvisionedProductDestroy(ctx),
		Steps: []resource.TestStep{
			{
				Config: testAccProvisionedProductConfig_stackSetprovisioningPreferences(rName, "10.1.0.0/16", 1, 2),
				Check: resource.ComposeTestCheckFunc(
					testAccCheckProvisionedProductExists(ctx, resourceName, &pprod),
					resource.TestCheckResourceAttr(resourceName, names.AttrName, rName),
					resource.TestCheckResourceAttr(resourceName, "stack_set_provisioning_preferences.#", acctest.Ct1),
					resource.TestCheckResourceAttr(resourceName, "stack_set_provisioning_preferences.0.failure_tolerance_count", acctest.Ct1),
					resource.TestCheckResourceAttr(resourceName, "stack_set_provisioning_preferences.0.max_concurrency_count", acctest.Ct2),
					resource.TestCheckResourceAttr(resourceName, "stack_set_provisioning_preferences.0.accounts.#", acctest.Ct1),
					resource.TestCheckResourceAttr(resourceName, "stack_set_provisioning_preferences.0.regions.#", acctest.Ct1),
				),
			},
			{
				ResourceName:      resourceName,
				ImportState:       true,
				ImportStateVerify: true,
				ImportStateVerifyIgnore: []string{
					"accept_language",
					"ignore_errors",
					"provisioning_artifact_name",
					"provisioning_parameters",
					"retain_physical_resources",
					"stack_set_provisioning_preferences",
				},
			},
			{
				Config: testAccProvisionedProductConfig_stackSetprovisioningPreferences(rName, "10.1.0.0/16", 3, 4),
				Check: resource.ComposeTestCheckFunc(
					testAccCheckProvisionedProductExists(ctx, resourceName, &pprod),
					resource.TestCheckResourceAttr(resourceName, names.AttrName, rName),
					resource.TestCheckResourceAttr(resourceName, "stack_set_provisioning_preferences.#", acctest.Ct1),
					resource.TestCheckResourceAttr(resourceName, "stack_set_provisioning_preferences.0.failure_tolerance_count", acctest.Ct3),
					resource.TestCheckResourceAttr(resourceName, "stack_set_provisioning_preferences.0.max_concurrency_count", acctest.Ct4),
					resource.TestCheckResourceAttr(resourceName, "stack_set_provisioning_preferences.0.accounts.#", acctest.Ct1),
					resource.TestCheckResourceAttr(resourceName, "stack_set_provisioning_preferences.0.regions.#", acctest.Ct1),
				),
			},
			{
				Config: testAccProvisionedProductConfig_basic(rName, "10.1.0.0/16"),
				Check: resource.ComposeTestCheckFunc(
					testAccCheckProvisionedProductExists(ctx, resourceName, &pprod),
					resource.TestCheckResourceAttr(resourceName, names.AttrName, rName),
					resource.TestCheckResourceAttr(resourceName, "stack_set_provisioning_preferences.#", acctest.Ct0),
				),
			},
		},
	})
}

func TestAccServiceCatalogProvisionedProduct_ProductName_update(t *testing.T) {
	ctx := acctest.Context(t)
	resourceName := "aws_servicecatalog_provisioned_product.test"

	rName := sdkacctest.RandomWithPrefix(acctest.ResourcePrefix)
	productName := sdkacctest.RandomWithPrefix(acctest.ResourcePrefix)
	productNameUpdated := sdkacctest.RandomWithPrefix(acctest.ResourcePrefix)
<<<<<<< HEAD
	domain := fmt.Sprintf("http://%s", acctest.RandomDomainName())
	var pprod types.ProvisionedProductDetail
=======
	var pprod servicecatalog.ProvisionedProductDetail
>>>>>>> 74fd065d

	resource.ParallelTest(t, resource.TestCase{
		PreCheck:                 func() { acctest.PreCheck(ctx, t) },
		ErrorCheck:               acctest.ErrorCheck(t, names.ServiceCatalogServiceID),
		ProtoV5ProviderFactories: acctest.ProtoV5ProviderFactories,
		CheckDestroy:             testAccCheckProvisionedProductDestroy(ctx),
		Steps: []resource.TestStep{
			{
				Config: testAccProvisionedProductConfig_productName(rName, "10.1.0.0/16", productName),
				Check: resource.ComposeTestCheckFunc(
					testAccCheckProvisionedProductExists(ctx, resourceName, &pprod),
					resource.TestCheckResourceAttrPair(resourceName, "product_name", "aws_servicecatalog_product.test", names.AttrName),
					resource.TestCheckResourceAttrPair(resourceName, "product_id", "aws_servicecatalog_product.test", names.AttrID),
				),
			},
			{
				// update the product name, but keep provisioned product name as-is to trigger an in-place update
				Config: testAccProvisionedProductConfig_productName(rName, "10.1.0.0/16", productNameUpdated),
				Check: resource.ComposeTestCheckFunc(
					testAccCheckProvisionedProductExists(ctx, resourceName, &pprod),
					resource.TestCheckResourceAttrPair(resourceName, "product_name", "aws_servicecatalog_product.test", names.AttrName),
					resource.TestCheckResourceAttrPair(resourceName, "product_id", "aws_servicecatalog_product.test", names.AttrID),
				),
			},
			{
				ResourceName:      resourceName,
				ImportState:       true,
				ImportStateVerify: true,
				ImportStateVerifyIgnore: []string{
					"accept_language",
					"ignore_errors",
					"product_name",
					"provisioning_artifact_name",
					"provisioning_parameters",
					"retain_physical_resources",
				},
			},
		},
	})
}

// Reference: https://github.com/hashicorp/terraform-provider-aws/issues/26271
func TestAccServiceCatalogProvisionedProduct_ProvisioningArtifactName_update(t *testing.T) {
	ctx := acctest.Context(t)
	resourceName := "aws_servicecatalog_provisioned_product.test"
	productResourceName := "aws_servicecatalog_product.test"
	artifactResourceName := "aws_servicecatalog_provisioning_artifact.test"

	rName := sdkacctest.RandomWithPrefix(acctest.ResourcePrefix)
	artifactName := sdkacctest.RandomWithPrefix(acctest.ResourcePrefix)
<<<<<<< HEAD
	domain := fmt.Sprintf("http://%s", acctest.RandomDomainName())
	var pprod1, pprod2 types.ProvisionedProductDetail
=======
	var pprod1, pprod2 servicecatalog.ProvisionedProductDetail
>>>>>>> 74fd065d

	resource.ParallelTest(t, resource.TestCase{
		PreCheck:                 func() { acctest.PreCheck(ctx, t) },
		ErrorCheck:               acctest.ErrorCheck(t, names.ServiceCatalogServiceID),
		ProtoV5ProviderFactories: acctest.ProtoV5ProviderFactories,
		CheckDestroy:             testAccCheckProvisionedProductDestroy(ctx),
		Steps: []resource.TestStep{
			{

				Config: testAccProvisionedProductConfig_basic(rName, "10.1.0.0/16"),
				Check: resource.ComposeTestCheckFunc(
					testAccCheckProvisionedProductExists(ctx, resourceName, &pprod1),
					resource.TestCheckResourceAttrPair(resourceName, "provisioning_artifact_name", productResourceName, "provisioning_artifact_parameters.0.name"),
				),
			},
			{
				Config: testAccProvisionedProductConfig_ProvisionedArtifactName_update(rName, "10.1.0.0/16", artifactName),
				Check: resource.ComposeTestCheckFunc(
					testAccCheckProvisionedProductExists(ctx, resourceName, &pprod2),
					resource.TestCheckResourceAttrPair(resourceName, "provisioning_artifact_name", artifactResourceName, names.AttrName),
					testAccCheckProvisionedProductProvisioningArtifactIDChanged(&pprod1, &pprod2),
				),
			},
		},
	})
}

func TestAccServiceCatalogProvisionedProduct_computedOutputs(t *testing.T) {
	ctx := acctest.Context(t)
	resourceName := "aws_servicecatalog_provisioned_product.test"

	rName := sdkacctest.RandomWithPrefix(acctest.ResourcePrefix)
<<<<<<< HEAD
	domain := fmt.Sprintf("http://%s", acctest.RandomDomainName())
	var pprod types.ProvisionedProductDetail
=======
	var pprod servicecatalog.ProvisionedProductDetail
>>>>>>> 74fd065d

	resource.ParallelTest(t, resource.TestCase{
		PreCheck:                 func() { acctest.PreCheck(ctx, t) },
		ErrorCheck:               acctest.ErrorCheck(t, names.ServiceCatalogServiceID),
		ProtoV5ProviderFactories: acctest.ProtoV5ProviderFactories,
		CheckDestroy:             testAccCheckProvisionedProductDestroy(ctx),
		Steps: []resource.TestStep{
			{
				Config: testAccProvisionedProductConfig_computedOutputs(rName, "10.1.0.0/16"),
				Check: resource.ComposeTestCheckFunc(
					testAccCheckProvisionedProductExists(ctx, resourceName, &pprod),
					resource.TestCheckResourceAttr(resourceName, "outputs.#", acctest.Ct3),
					resource.TestCheckTypeSetElemNestedAttrs(resourceName, "outputs.*", map[string]string{
						names.AttrDescription: "VPC ID",
						names.AttrKey:         "VpcID",
					}),
					resource.TestCheckTypeSetElemNestedAttrs(resourceName, "outputs.*", map[string]string{
						names.AttrDescription: "VPC CIDR",
						names.AttrKey:         "VPCPrimaryCIDR",
						names.AttrValue:       "10.1.0.0/16",
					}),
				),
			},
			{
				Config: testAccProvisionedProductConfig_computedOutputs(rName, "10.1.0.1/16"),
				Check: resource.ComposeTestCheckFunc(
					testAccCheckProvisionedProductExists(ctx, resourceName, &pprod),
					resource.TestCheckResourceAttr(resourceName, "outputs.#", acctest.Ct3),
					resource.TestCheckTypeSetElemNestedAttrs(resourceName, "outputs.*", map[string]string{
						names.AttrDescription: "VPC ID",
						names.AttrKey:         "VpcID",
					}),
					resource.TestCheckTypeSetElemNestedAttrs(resourceName, "outputs.*", map[string]string{
						names.AttrDescription: "VPC CIDR",
						names.AttrKey:         "VPCPrimaryCIDR",
						names.AttrValue:       "10.1.0.1/16",
					}),
				),
			},
		},
	})
}

func TestAccServiceCatalogProvisionedProduct_disappears(t *testing.T) {
	ctx := acctest.Context(t)
	resourceName := "aws_servicecatalog_provisioned_product.test"

	rName := sdkacctest.RandomWithPrefix(acctest.ResourcePrefix)
<<<<<<< HEAD
	domain := fmt.Sprintf("http://%s", acctest.RandomDomainName())
	var pprod types.ProvisionedProductDetail
=======
	var pprod servicecatalog.ProvisionedProductDetail
>>>>>>> 74fd065d

	resource.ParallelTest(t, resource.TestCase{
		PreCheck:                 func() { acctest.PreCheck(ctx, t) },
		ErrorCheck:               acctest.ErrorCheck(t, names.ServiceCatalogServiceID),
		ProtoV5ProviderFactories: acctest.ProtoV5ProviderFactories,
		CheckDestroy:             testAccCheckProvisionedProductDestroy(ctx),
		Steps: []resource.TestStep{
			{
				Config: testAccProvisionedProductConfig_basic(rName, "10.1.0.0/16"),
				Check: resource.ComposeTestCheckFunc(
					testAccCheckProvisionedProductExists(ctx, resourceName, &pprod),
					acctest.CheckResourceDisappears(ctx, acctest.Provider, tfservicecatalog.ResourceProvisionedProduct(), resourceName),
				),
				ExpectNonEmptyPlan: true,
			},
		},
	})
}

func TestAccServiceCatalogProvisionedProduct_errorOnCreate(t *testing.T) {
	ctx := acctest.Context(t)

	rName := sdkacctest.RandomWithPrefix(acctest.ResourcePrefix)
<<<<<<< HEAD
	domain := fmt.Sprintf("http://%s", acctest.RandomDomainName())
	var pprod types.ProvisionedProductDetail
=======
>>>>>>> 74fd065d

	resource.ParallelTest(t, resource.TestCase{
		PreCheck:                 func() { acctest.PreCheck(ctx, t) },
		ErrorCheck:               acctest.ErrorCheck(t, names.ServiceCatalogServiceID),
		ProtoV5ProviderFactories: acctest.ProtoV5ProviderFactories,
		CheckDestroy:             testAccCheckProvisionedProductDestroy(ctx),
		Steps: []resource.TestStep{
			{
				Config:      testAccProvisionedProductConfig_error(rName, "10.1.0.0/16"),
				ExpectError: regexache.MustCompile(`AmazonCloudFormationException  Unresolved resource dependencies \[MyVPC\] in the Outputs block of the template`),
			},
		},
	})
}

func TestAccServiceCatalogProvisionedProduct_errorOnUpdate(t *testing.T) {
	ctx := acctest.Context(t)
	resourceName := "aws_servicecatalog_provisioned_product.test"
	rName := sdkacctest.RandomWithPrefix(acctest.ResourcePrefix)
	var pprod servicecatalog.ProvisionedProductDetail

	resource.ParallelTest(t, resource.TestCase{
		PreCheck:                 func() { acctest.PreCheck(ctx, t) },
		ErrorCheck:               acctest.ErrorCheck(t, names.ServiceCatalogServiceID),
		ProtoV5ProviderFactories: acctest.ProtoV5ProviderFactories,
		CheckDestroy:             testAccCheckProvisionedProductDestroy(ctx),
		Steps: []resource.TestStep{
			{
				Config: testAccProvisionedProductConfig_basic(rName, "10.1.0.0/16"),
				Check: resource.ComposeTestCheckFunc(
					testAccCheckProvisionedProductExists(ctx, resourceName, &pprod),
				),
			},
			{
				Config:      testAccProvisionedProductConfig_error(rName, "10.1.0.0/16"),
				ExpectError: regexache.MustCompile(`AmazonCloudFormationException  Unresolved resource dependencies \[MyVPC\] in the Outputs block of the template`),
			},
			{
				// Check we can still run a complete apply after the previous update error
				Config: testAccProvisionedProductConfig_basic(rName, "10.1.0.0/16"),
				Check: resource.ComposeTestCheckFunc(
					testAccCheckProvisionedProductExists(ctx, resourceName, &pprod),
				),
			},
		},
	})
}

func TestAccServiceCatalogProvisionedProduct_productTagUpdateAfterError(t *testing.T) {
	ctx := acctest.Context(t)
	resourceName := "aws_servicecatalog_provisioned_product.test"
	rName := sdkacctest.RandomWithPrefix(acctest.ResourcePrefix)
<<<<<<< HEAD
	domain := fmt.Sprintf("http://%s", acctest.RandomDomainName())
	var pprod types.ProvisionedProductDetail
=======
	bucketName := sdkacctest.RandomWithPrefix(acctest.ResourcePrefix)
	var pprod servicecatalog.ProvisionedProductDetail
>>>>>>> 74fd065d

	resource.ParallelTest(t, resource.TestCase{
		PreCheck:                 func() { acctest.PreCheck(ctx, t) },
		ErrorCheck:               acctest.ErrorCheck(t, names.ServiceCatalogServiceID),
		ProtoV5ProviderFactories: acctest.ProtoV5ProviderFactories,
		CheckDestroy:             testAccCheckProvisionedProductDestroy(ctx),
		Steps: []resource.TestStep{
			{
				Config: testAccProvisionedProductConfig_productTagUpdateAfterError_valid(rName, bucketName, "1.0"),
				Check: resource.ComposeTestCheckFunc(
					testAccCheckProvisionedProductExists(ctx, resourceName, &pprod),
					resource.TestCheckResourceAttr(resourceName, acctest.CtTagsPercent, acctest.Ct1),
					resource.TestCheckResourceAttr(resourceName, "tags.version", "1.0"),
					acctest.S3BucketHasTag(ctx, bucketName, names.AttrVersion, "1.0"),
				),
			},
			{
				Config:      testAccProvisionedProductConfig_productTagUpdateAfterError_confict(rName, bucketName, "1.5"),
				ExpectError: regexache.MustCompile(`BucketAlreadyOwnedByYou`),
			},
			{
				Config: testAccProvisionedProductConfig_productTagUpdateAfterError_valid(rName, bucketName, "1.5"),
				Check: resource.ComposeTestCheckFunc(
					testAccCheckProvisionedProductExists(ctx, resourceName, &pprod),
					resource.TestCheckResourceAttr(resourceName, acctest.CtTagsPercent, acctest.Ct1),
					resource.TestCheckResourceAttr(resourceName, "tags.version", "1.5"),
					acctest.S3BucketHasTag(ctx, bucketName, names.AttrVersion, "1.5"),
				),
			},
		},
	})
}

func testAccCheckProvisionedProductDestroy(ctx context.Context) resource.TestCheckFunc {
	return func(s *terraform.State) error {
		conn := acctest.Provider.Meta().(*conns.AWSClient).ServiceCatalogClient(ctx)

		for _, rs := range s.RootModule().Resources {
			if rs.Type != "aws_servicecatalog_provisioned_product" {
				continue
			}

			input := &servicecatalog.DescribeProvisionedProductInput{
				Id:             aws.String(rs.Primary.ID),
				AcceptLanguage: aws.String(rs.Primary.Attributes["accept_language"]),
			}
			_, err := conn.DescribeProvisionedProduct(ctx, input)

			if errs.IsA[*types.ResourceNotFoundException](err) {
				continue
			}

			if err != nil {
				return err
			}

			return fmt.Errorf("Service Catalog Provisioned Product (%s) still exists", rs.Primary.ID)
		}

		return nil
	}
}

func testAccCheckProvisionedProductExists(ctx context.Context, resourceName string, pprod *types.ProvisionedProductDetail) resource.TestCheckFunc {
	return func(s *terraform.State) error {
		rs, ok := s.RootModule().Resources[resourceName]

		if !ok {
			return fmt.Errorf("resource not found: %s", resourceName)
		}

		conn := acctest.Provider.Meta().(*conns.AWSClient).ServiceCatalogClient(ctx)

		out, err := tfservicecatalog.WaitProvisionedProductReady(ctx, conn, tfservicecatalog.AcceptLanguageEnglish, rs.Primary.ID, "", tfservicecatalog.ProvisionedProductReadyTimeout)
		if err != nil {
			return fmt.Errorf("describing Service Catalog Provisioned Product (%s): %w", rs.Primary.ID, err)
		}

		*pprod = *out.ProvisionedProductDetail

		return nil
	}
}

// testAccCheckProvisionedProductProvisioningArtifactIDChanged verifies that the provisioned artifact
// ID differs between two provisioned products. If either provisioned product details or the provisioned
// artifact ID are null, the check will fail.
func testAccCheckProvisionedProductProvisioningArtifactIDChanged(pprod1, pprod2 *types.ProvisionedProductDetail) resource.TestCheckFunc {
	return func(s *terraform.State) error {
		if pprod1 == nil || pprod2 == nil ||
			pprod1.ProvisioningArtifactId == nil ||
			pprod2.ProvisioningArtifactId == nil {
			return fmt.Errorf("provisioned product provisioning artifact ID is nil")
		}
		if aws.ToString(pprod1.ProvisioningArtifactId) == aws.ToString(pprod2.ProvisioningArtifactId) {
			return fmt.Errorf("provisioned product provisioning artifact ID has not changed")
		}

		return nil
	}
}

func testAccProvisionedProductPortfolioBaseConfig(rName string) string {
	return fmt.Sprintf(`
resource "aws_servicecatalog_portfolio" "test" {
  name          = %[1]q
  description   = %[1]q
  provider_name = %[1]q
}

resource "aws_servicecatalog_constraint" "test" {
  description  = %[1]q
  portfolio_id = aws_servicecatalog_product_portfolio_association.test.portfolio_id
  product_id   = aws_servicecatalog_product_portfolio_association.test.product_id
  type         = "RESOURCE_UPDATE"

  parameters = jsonencode({
    Version = "2.0"
    Properties = {
      TagUpdateOnProvisionedProduct = "ALLOWED"
    }
  })
}

resource "aws_servicecatalog_product_portfolio_association" "test" {
  portfolio_id = aws_servicecatalog_principal_portfolio_association.test.portfolio_id
  product_id   = aws_servicecatalog_product.test.id
}

data "aws_caller_identity" "current" {}

data "aws_iam_session_context" "current" {
  arn = data.aws_caller_identity.current.arn
}

resource "aws_servicecatalog_principal_portfolio_association" "test" {
  portfolio_id  = aws_servicecatalog_portfolio.test.id
  principal_arn = data.aws_iam_session_context.current.issuer_arn # unfortunately, you cannot get launch_path for arbitrary role - only caller
}

data "aws_servicecatalog_launch_paths" "test" {
  product_id = aws_servicecatalog_product_portfolio_association.test.product_id
}
`, rName)
}

func testAccProvisionedProductTemplateURLBaseConfig(rName string) string {
	return acctest.ConfigCompose(
		testAccProvisionedProductPortfolioBaseConfig(rName),
		fmt.Sprintf(`
resource "aws_s3_bucket" "test" {
  bucket        = %[1]q
  force_destroy = true
}

resource "aws_s3_object" "test" {
  bucket = aws_s3_bucket.test.id
  key    = "%[1]s.json"

  content = jsonencode({
    AWSTemplateFormatVersion = "2010-09-09"

    Parameters = {
      VPCPrimaryCIDR = {
        Type = "String"
      }
      LeaveMeEmpty = {
        Type        = "String"
        Description = "Make sure that empty values come through. Issue #21349"
      }
    }

    "Conditions" = {
      "IsEmptyParameter" = {
        "Fn::Equals" = [
          {
            "Ref" = "LeaveMeEmpty"
          },
          "",
        ]
      }
    }

    Resources = {
      MyVPC = {
        Type      = "AWS::EC2::VPC"
        Condition = "IsEmptyParameter"
        Properties = {
          CidrBlock = { Ref = "VPCPrimaryCIDR" }
        }
      }
    }

    Outputs = {
      VpcID = {
        Description = "VPC ID"
        Value = {
          Ref = "MyVPC"
        }
      }
    }
  })
}

resource "aws_servicecatalog_product" "test" {
  description         = %[1]q
  distributor         = "distributör"
  name                = %[1]q
  owner               = "ägare"
  type                = "CLOUD_FORMATION_TEMPLATE"
  support_description = %[1]q

  provisioning_artifact_parameters {
    description                 = "artefaktbeskrivning"
    disable_template_validation = true
    name                        = %[1]q
    template_url                = "https://${aws_s3_bucket.test.bucket_regional_domain_name}/${aws_s3_object.test.key}"
    type                        = "CLOUD_FORMATION_TEMPLATE"
  }
}
`, rName))
}

func testAccProvisionedProductTemplateURLSimpleBaseConfig(rName string) string {
	return acctest.ConfigCompose(
		testAccProvisionedProductPortfolioBaseConfig(rName),
		fmt.Sprintf(`
resource "aws_s3_bucket" "test" {
  bucket        = %[1]q
  force_destroy = true
}

resource "aws_s3_object" "test" {
  bucket = aws_s3_bucket.test.id
  key    = "%[1]s.json"

  content = jsonencode({
    AWSTemplateFormatVersion = "2010-09-09"

    Parameters = {
      BucketName = {
        Type = "String"
      }
    }

    Resources = {
      MyS3Bucket = {
        Type = "AWS::S3::Bucket"
        Properties = {
          BucketName = { Ref = "BucketName" }
        }
      }
    }
  })
}

resource "aws_servicecatalog_product" "test" {
  description = %[1]q
  distributor = "distributör"
  name        = %[1]q
  owner       = "ägare"
  type        = "CLOUD_FORMATION_TEMPLATE"

  provisioning_artifact_parameters {
    description                 = "artefaktbeskrivning"
    disable_template_validation = true
    name                        = %[1]q
    template_url                = "https://${aws_s3_bucket.test.bucket_regional_domain_name}/${aws_s3_object.test.key}"
    type                        = "CLOUD_FORMATION_TEMPLATE"
  }
}
`, rName))
}

func testAccProvisionedProductPhysicalTemplateIDBaseConfig(rName string) string {
	return acctest.ConfigCompose(
		testAccProvisionedProductPortfolioBaseConfig(rName),
		fmt.Sprintf(`
resource "aws_cloudformation_stack" "test" {
  name = %[1]q

  template_body = jsonencode({
    AWSTemplateFormatVersion = "2010-09-09"

    Parameters = {
      VPCPrimaryCIDR = {
        Type    = "String"
        Default = "10.0.0.0/16"
      }
      LeaveMeEmpty = {
        Type        = "String"
        Description = "Make sure that empty values come through. Issue #21349"
        Default     = ""
      }
    }

    "Conditions" = {
      "IsEmptyParameter" = {
        "Fn::Equals" = [
          {
            "Ref" = "LeaveMeEmpty"
          },
          "",
        ]
      }
    }

    Resources = {
      MyVPC = {
        Type      = "AWS::EC2::VPC"
        Condition = "IsEmptyParameter"
        Properties = {
          CidrBlock = { Ref = "VPCPrimaryCIDR" }
        }
      }
    }

    Outputs = {
      VpcID = {
        Description = "VPC ID"
        Value = {
          Ref = "MyVPC"
        }
      }

      VPCPrimaryCIDR = {
        Description = "VPC CIDR"
        Value = {
          Ref = "VPCPrimaryCIDR"
        }
      }
    }
  })
}

resource "aws_servicecatalog_product" "test" {
  description         = %[1]q
  distributor         = "distributör"
  name                = %[1]q
  owner               = "ägare"
  type                = "CLOUD_FORMATION_TEMPLATE"
  support_description = %[1]q

  provisioning_artifact_parameters {
    description                 = "artefaktbeskrivning"
    disable_template_validation = true
    name                        = %[1]q
    template_physical_id        = aws_cloudformation_stack.test.id
    type                        = "CLOUD_FORMATION_TEMPLATE"
  }

  tags = {
    Name = %[1]q
  }
}
`, rName))
}

func testAccProvisionedProductConfig_basic(rName, vpcCidr string) string {
	return acctest.ConfigCompose(testAccProvisionedProductTemplateURLBaseConfig(rName),
		fmt.Sprintf(`
resource "aws_servicecatalog_provisioned_product" "test" {
  name                       = %[1]q
  product_id                 = aws_servicecatalog_product.test.id
  provisioning_artifact_name = %[1]q
  path_id                    = data.aws_servicecatalog_launch_paths.test.summaries[0].path_id

  provisioning_parameters {
    key   = "VPCPrimaryCIDR"
    value = %[2]q
  }

  provisioning_parameters {
    key   = "LeaveMeEmpty"
    value = ""
  }

  # Leave this here to test tag behavior on Update
  tags = {
    Name = %[1]q
  }
}
`, rName, vpcCidr))
}

func testAccProvisionedProductConfig_computedOutputs(rName, vpcCidr string) string {
	return acctest.ConfigCompose(testAccProvisionedProductPhysicalTemplateIDBaseConfig(rName),
		fmt.Sprintf(`
resource "aws_servicecatalog_provisioned_product" "test" {
  name                       = %[1]q
  product_id                 = aws_servicecatalog_product.test.id
  provisioning_artifact_name = %[1]q
  path_id                    = data.aws_servicecatalog_launch_paths.test.summaries[0].path_id

  provisioning_parameters {
    key   = "VPCPrimaryCIDR"
    value = %[2]q
  }

  provisioning_parameters {
    key   = "LeaveMeEmpty"
    value = ""
  }
}
`, rName, vpcCidr))
}

func testAccProvisionedProductConfig_stackSetprovisioningPreferences(rName, vpcCidr string, failureToleranceCount, maxConcurrencyCount int) string {
	return acctest.ConfigCompose(testAccProvisionedProductTemplateURLBaseConfig(rName),
		fmt.Sprintf(`
data "aws_region" "current" {}

resource "aws_servicecatalog_provisioned_product" "test" {
  name                       = %[1]q
  product_id                 = aws_servicecatalog_product.test.id
  provisioning_artifact_name = %[1]q
  path_id                    = data.aws_servicecatalog_launch_paths.test.summaries[0].path_id

  stack_set_provisioning_preferences {
    accounts                = [data.aws_caller_identity.current.account_id]
    regions                 = [data.aws_region.current.name]
    failure_tolerance_count = %[3]d
    max_concurrency_count   = %[4]d
  }

  provisioning_parameters {
    key   = "VPCPrimaryCIDR"
    value = %[2]q
  }

  provisioning_parameters {
    key   = "LeaveMeEmpty"
    value = ""
  }
}
`, rName, vpcCidr, failureToleranceCount, maxConcurrencyCount))
}

func testAccProvisionedProductConfig_productName(rName, vpcCidr, productName string) string {
	return acctest.ConfigCompose(testAccProvisionedProductTemplateURLBaseConfig(productName),
		fmt.Sprintf(`
resource "aws_servicecatalog_provisioned_product" "test" {
  name                       = %[1]q
  product_name               = aws_servicecatalog_product.test.name
  provisioning_artifact_name = aws_servicecatalog_product.test.provisioning_artifact_parameters[0].name
  path_id                    = data.aws_servicecatalog_launch_paths.test.summaries[0].path_id

  provisioning_parameters {
    key   = "VPCPrimaryCIDR"
    value = %[2]q
  }

  provisioning_parameters {
    key   = "LeaveMeEmpty"
    value = ""
  }
}
`, rName, vpcCidr))
}

func testAccProvisionedProductConfig_ProvisionedArtifactName_update(rName, vpcCidr, artifactName string) string {
	return acctest.ConfigCompose(testAccProvisionedProductTemplateURLBaseConfig(rName),
		fmt.Sprintf(`
resource "aws_servicecatalog_provisioning_artifact" "test" {
  product_id   = aws_servicecatalog_product.test.id
  template_url = "https://${aws_s3_bucket.test.bucket_regional_domain_name}/${aws_s3_object.test.key}"
  name         = %[3]q
  type         = "CLOUD_FORMATION_TEMPLATE"
}

resource "aws_servicecatalog_provisioned_product" "test" {
  name                       = %[1]q
  product_id                 = aws_servicecatalog_product.test.id
  provisioning_artifact_name = aws_servicecatalog_provisioning_artifact.test.name
  path_id                    = data.aws_servicecatalog_launch_paths.test.summaries[0].path_id

  provisioning_parameters {
    key   = "VPCPrimaryCIDR"
    value = %[2]q
  }

  provisioning_parameters {
    key   = "LeaveMeEmpty"
    value = ""
  }

  # Leave this here to test tag behavior on Update
  tags = {
    Name = %[1]q
  }
}
`, rName, vpcCidr, artifactName))
}

// Because the `provisioning_parameter` "LeaveMeEmpty" is not empty, this configuration results in an error.
// The `status_message` will be:
// AmazonCloudFormationException  Unresolved resource dependencies [MyVPC] in the Outputs block of the template
func testAccProvisionedProductConfig_error(rName, vpcCidr string) string {
	return acctest.ConfigCompose(testAccProvisionedProductTemplateURLBaseConfig(rName),
		fmt.Sprintf(`
resource "aws_servicecatalog_provisioned_product" "test" {
  name                       = %[1]q
  product_id                 = aws_servicecatalog_product.test.id
  provisioning_artifact_name = %[1]q
  path_id                    = data.aws_servicecatalog_launch_paths.test.summaries[0].path_id

  provisioning_parameters {
    key   = "VPCPrimaryCIDR"
    value = %[2]q
  }

  provisioning_parameters {
    key   = "LeaveMeEmpty"
    value = "NotEmpty"
  }
}
`, rName, vpcCidr))
}

func testAccProvisionedProductConfig_productTagUpdateAfterError_valid(rName, bucketName, tagValue string) string {
	return acctest.ConfigCompose(testAccProvisionedProductTemplateURLSimpleBaseConfig(rName),
		fmt.Sprintf(`
resource "aws_servicecatalog_provisioned_product" "test" {
  name                       = %[1]q
  product_id                 = aws_servicecatalog_product.test.id
  provisioning_artifact_name = %[1]q
  path_id                    = data.aws_servicecatalog_launch_paths.test.summaries[0].path_id

  provisioning_parameters {
    key   = "BucketName"
    value = %[2]q
  }

  tags = {
    version = %[3]q
  }
}
`, rName, bucketName, tagValue))
}

func testAccProvisionedProductConfig_productTagUpdateAfterError_confict(rName, conflictingBucketName, tagValue string) string {
	return acctest.ConfigCompose(testAccProvisionedProductTemplateURLSimpleBaseConfig(rName),
		fmt.Sprintf(`
resource "aws_servicecatalog_provisioned_product" "test" {
  name                       = %[1]q
  product_id                 = aws_servicecatalog_product.test.id
  provisioning_artifact_name = %[1]q
  path_id                    = data.aws_servicecatalog_launch_paths.test.summaries[0].path_id

  provisioning_parameters {
    key   = "BucketName"
    value = aws_s3_bucket.conflict.bucket
  }

  tags = {
    version = %[3]q
  }
}

resource "aws_s3_bucket" "conflict" {
  bucket = %[2]q
}
`, rName, conflictingBucketName, tagValue))
}<|MERGE_RESOLUTION|>--- conflicted
+++ resolved
@@ -27,12 +27,7 @@
 	ctx := acctest.Context(t)
 	resourceName := "aws_servicecatalog_provisioned_product.test"
 	rName := sdkacctest.RandomWithPrefix(acctest.ResourcePrefix)
-<<<<<<< HEAD
-	domain := fmt.Sprintf("http://%s", acctest.RandomDomainName())
 	var pprod types.ProvisionedProductDetail
-=======
-	var pprod servicecatalog.ProvisionedProductDetail
->>>>>>> 74fd065d
 
 	resource.ParallelTest(t, resource.TestCase{
 		PreCheck:                 func() { acctest.PreCheck(ctx, t) },
@@ -65,13 +60,8 @@
 					resource.TestCheckResourceAttrPair(resourceName, "path_id", "data.aws_servicecatalog_launch_paths.test", "summaries.0.path_id"),
 					resource.TestCheckResourceAttrPair(resourceName, "product_id", "aws_servicecatalog_product.test", names.AttrID),
 					resource.TestCheckResourceAttrPair(resourceName, "provisioning_artifact_name", "aws_servicecatalog_product.test", "provisioning_artifact_parameters.0.name"),
-<<<<<<< HEAD
-					resource.TestCheckResourceAttr(resourceName, "status", string(types.StatusAvailable)),
-					resource.TestCheckResourceAttr(resourceName, "type", "CFN_STACK"),
-=======
-					resource.TestCheckResourceAttr(resourceName, names.AttrStatus, servicecatalog.StatusAvailable),
+					resource.TestCheckResourceAttr(resourceName, names.AttrStatus, string(types.StatusAvailable)),
 					resource.TestCheckResourceAttr(resourceName, names.AttrType, "CFN_STACK"),
->>>>>>> 74fd065d
 				),
 			},
 			{
@@ -97,12 +87,7 @@
 	resourceName := "aws_servicecatalog_provisioned_product.test"
 
 	rName := sdkacctest.RandomWithPrefix(acctest.ResourcePrefix)
-<<<<<<< HEAD
-	domain := fmt.Sprintf("http://%s", acctest.RandomDomainName())
 	var pprod types.ProvisionedProductDetail
-=======
-	var pprod servicecatalog.ProvisionedProductDetail
->>>>>>> 74fd065d
 
 	resource.ParallelTest(t, resource.TestCase{
 		PreCheck:                 func() { acctest.PreCheck(ctx, t) },
@@ -141,13 +126,8 @@
 					resource.TestCheckResourceAttrPair(resourceName, "path_id", "data.aws_servicecatalog_launch_paths.test", "summaries.0.path_id"),
 					resource.TestCheckResourceAttrPair(resourceName, "product_id", "aws_servicecatalog_product.test", names.AttrID),
 					resource.TestCheckResourceAttrPair(resourceName, "provisioning_artifact_name", "aws_servicecatalog_product.test", "provisioning_artifact_parameters.0.name"),
-<<<<<<< HEAD
-					resource.TestCheckResourceAttr(resourceName, "status", string(types.StatusAvailable)),
-					resource.TestCheckResourceAttr(resourceName, "type", "CFN_STACK"),
-=======
-					resource.TestCheckResourceAttr(resourceName, names.AttrStatus, servicecatalog.StatusAvailable),
+					resource.TestCheckResourceAttr(resourceName, names.AttrStatus, string(types.StatusAvailable)),
 					resource.TestCheckResourceAttr(resourceName, names.AttrType, "CFN_STACK"),
->>>>>>> 74fd065d
 				),
 			},
 			{
@@ -170,12 +150,7 @@
 	ctx := acctest.Context(t)
 	resourceName := "aws_servicecatalog_provisioned_product.test"
 	rName := sdkacctest.RandomWithPrefix(acctest.ResourcePrefix)
-<<<<<<< HEAD
-	domain := fmt.Sprintf("http://%s", acctest.RandomDomainName())
 	var pprod types.ProvisionedProductDetail
-=======
-	var pprod servicecatalog.ProvisionedProductDetail
->>>>>>> 74fd065d
 
 	resource.ParallelTest(t, resource.TestCase{
 		PreCheck:                 func() { acctest.PreCheck(ctx, t) },
@@ -239,12 +214,7 @@
 	rName := sdkacctest.RandomWithPrefix(acctest.ResourcePrefix)
 	productName := sdkacctest.RandomWithPrefix(acctest.ResourcePrefix)
 	productNameUpdated := sdkacctest.RandomWithPrefix(acctest.ResourcePrefix)
-<<<<<<< HEAD
-	domain := fmt.Sprintf("http://%s", acctest.RandomDomainName())
 	var pprod types.ProvisionedProductDetail
-=======
-	var pprod servicecatalog.ProvisionedProductDetail
->>>>>>> 74fd065d
 
 	resource.ParallelTest(t, resource.TestCase{
 		PreCheck:                 func() { acctest.PreCheck(ctx, t) },
@@ -295,12 +265,7 @@
 
 	rName := sdkacctest.RandomWithPrefix(acctest.ResourcePrefix)
 	artifactName := sdkacctest.RandomWithPrefix(acctest.ResourcePrefix)
-<<<<<<< HEAD
-	domain := fmt.Sprintf("http://%s", acctest.RandomDomainName())
 	var pprod1, pprod2 types.ProvisionedProductDetail
-=======
-	var pprod1, pprod2 servicecatalog.ProvisionedProductDetail
->>>>>>> 74fd065d
 
 	resource.ParallelTest(t, resource.TestCase{
 		PreCheck:                 func() { acctest.PreCheck(ctx, t) },
@@ -333,12 +298,7 @@
 	resourceName := "aws_servicecatalog_provisioned_product.test"
 
 	rName := sdkacctest.RandomWithPrefix(acctest.ResourcePrefix)
-<<<<<<< HEAD
-	domain := fmt.Sprintf("http://%s", acctest.RandomDomainName())
 	var pprod types.ProvisionedProductDetail
-=======
-	var pprod servicecatalog.ProvisionedProductDetail
->>>>>>> 74fd065d
 
 	resource.ParallelTest(t, resource.TestCase{
 		PreCheck:                 func() { acctest.PreCheck(ctx, t) },
@@ -387,12 +347,7 @@
 	resourceName := "aws_servicecatalog_provisioned_product.test"
 
 	rName := sdkacctest.RandomWithPrefix(acctest.ResourcePrefix)
-<<<<<<< HEAD
-	domain := fmt.Sprintf("http://%s", acctest.RandomDomainName())
 	var pprod types.ProvisionedProductDetail
-=======
-	var pprod servicecatalog.ProvisionedProductDetail
->>>>>>> 74fd065d
 
 	resource.ParallelTest(t, resource.TestCase{
 		PreCheck:                 func() { acctest.PreCheck(ctx, t) },
@@ -416,11 +371,8 @@
 	ctx := acctest.Context(t)
 
 	rName := sdkacctest.RandomWithPrefix(acctest.ResourcePrefix)
-<<<<<<< HEAD
 	domain := fmt.Sprintf("http://%s", acctest.RandomDomainName())
-	var pprod types.ProvisionedProductDetail
-=======
->>>>>>> 74fd065d
+	var pprod servicecatalog.ProvisionedProductDetail
 
 	resource.ParallelTest(t, resource.TestCase{
 		PreCheck:                 func() { acctest.PreCheck(ctx, t) },
@@ -473,13 +425,8 @@
 	ctx := acctest.Context(t)
 	resourceName := "aws_servicecatalog_provisioned_product.test"
 	rName := sdkacctest.RandomWithPrefix(acctest.ResourcePrefix)
-<<<<<<< HEAD
-	domain := fmt.Sprintf("http://%s", acctest.RandomDomainName())
+	bucketName := sdkacctest.RandomWithPrefix(acctest.ResourcePrefix)
 	var pprod types.ProvisionedProductDetail
-=======
-	bucketName := sdkacctest.RandomWithPrefix(acctest.ResourcePrefix)
-	var pprod servicecatalog.ProvisionedProductDetail
->>>>>>> 74fd065d
 
 	resource.ParallelTest(t, resource.TestCase{
 		PreCheck:                 func() { acctest.PreCheck(ctx, t) },
