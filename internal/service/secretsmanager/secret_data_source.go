// Copyright (c) HashiCorp, Inc.
// SPDX-License-Identifier: MPL-2.0

package secretsmanager

import (
	"context"

	"github.com/aws/aws-sdk-go-v2/aws"
	"github.com/hashicorp/terraform-plugin-sdk/v2/diag"
	"github.com/hashicorp/terraform-plugin-sdk/v2/helper/schema"
	"github.com/hashicorp/terraform-provider-aws/internal/conns"
	"github.com/hashicorp/terraform-provider-aws/internal/errs/sdkdiag"
	tftags "github.com/hashicorp/terraform-provider-aws/internal/tags"
	"github.com/hashicorp/terraform-provider-aws/internal/verify"
)

// @SDKDataSource("aws_secretsmanager_secret", name="Secret")
func dataSourceSecret() *schema.Resource {
	return &schema.Resource{
		ReadWithoutTimeout: dataSourceSecretRead,

		Schema: map[string]*schema.Schema{
			"arn": {
				Type:         schema.TypeString,
				Optional:     true,
				Computed:     true,
				ValidateFunc: verify.ValidARN,
				ExactlyOneOf: []string{"arn", "name"},
			},
			"description": {
				Type:     schema.TypeString,
				Computed: true,
			},
			"kms_key_id": {
				Type:     schema.TypeString,
				Computed: true,
			},
			"name": {
				Type:         schema.TypeString,
				Optional:     true,
				Computed:     true,
				ExactlyOneOf: []string{"arn", "name"},
			},
			"policy": {
				Type:     schema.TypeString,
				Computed: true,
			},
<<<<<<< HEAD
			"tags": tftags.TagsSchemaComputed(),
=======
			"tags": {
				Type:     schema.TypeMap,
				Computed: true,
				Elem:     &schema.Schema{Type: schema.TypeString},
			},
			"created_date": {
				Type:     schema.TypeString,
				Computed: true,
			},
			"last_changed_date": {
				Type:     schema.TypeString,
				Computed: true,
			},
>>>>>>> 7fc27a05
		},
	}
}

func dataSourceSecretRead(ctx context.Context, d *schema.ResourceData, meta interface{}) diag.Diagnostics {
	var diags diag.Diagnostics
	conn := meta.(*conns.AWSClient).SecretsManagerClient(ctx)
	ignoreTagsConfig := meta.(*conns.AWSClient).IgnoreTagsConfig

	var secretID string
	if v, ok := d.GetOk("arn"); ok {
		secretID = v.(string)
	} else if v, ok := d.GetOk("name"); ok {
		secretID = v.(string)
	}

	secret, err := findSecretByID(ctx, conn, secretID)

	if err != nil {
		return sdkdiag.AppendErrorf(diags, "reading Secrets Manager Secret (%s): %s", secretID, err)
	}

	arn := aws.ToString(secret.ARN)
	d.SetId(arn)
	d.Set("arn", arn)
	d.Set("description", secret.Description)
	d.Set("kms_key_id", secret.KmsKeyId)
	d.Set("name", secret.Name)

<<<<<<< HEAD
	policy, err := findSecretPolicyByID(ctx, conn, d.Id())
=======
	d.SetId(aws.StringValue(output.ARN))
	d.Set("arn", output.ARN)
	d.Set("description", output.Description)
	d.Set("kms_key_id", output.KmsKeyId)
	d.Set("name", output.Name)
	d.Set("policy", "")
	d.Set("created_date", aws.String(output.CreatedDate.Format("2006-01-02T15:04:05Z07:00")))
	d.Set("last_changed_date", aws.String(output.LastChangedDate.Format("2006-01-02T15:04:05Z07:00")))
>>>>>>> 7fc27a05

	if err != nil {
		return sdkdiag.AppendErrorf(diags, "reading Secrets Manager Secret (%s) policy: %s", d.Id(), err)
	} else if v := policy.ResourcePolicy; v != nil {
		policyToSet, err := verify.PolicyToSet(d.Get("policy").(string), aws.ToString(v))
		if err != nil {
			return sdkdiag.AppendFromErr(diags, err)
		}

		d.Set("policy", policyToSet)
	} else {
		d.Set("policy", "")
	}

	if err := d.Set("tags", KeyValueTags(ctx, secret.Tags).IgnoreAWS().IgnoreConfig(ignoreTagsConfig).Map()); err != nil {
		return sdkdiag.AppendErrorf(diags, "setting tags: %s", err)
	}

	return diags
}<|MERGE_RESOLUTION|>--- conflicted
+++ resolved
@@ -5,6 +5,7 @@
 
 import (
 	"context"
+	"time"
 
 	"github.com/aws/aws-sdk-go-v2/aws"
 	"github.com/hashicorp/terraform-plugin-sdk/v2/diag"
@@ -28,11 +29,19 @@
 				ValidateFunc: verify.ValidARN,
 				ExactlyOneOf: []string{"arn", "name"},
 			},
+			"created_date": {
+				Type:     schema.TypeString,
+				Computed: true,
+			},
 			"description": {
 				Type:     schema.TypeString,
 				Computed: true,
 			},
 			"kms_key_id": {
+				Type:     schema.TypeString,
+				Computed: true,
+			},
+			"last_changed_date": {
 				Type:     schema.TypeString,
 				Computed: true,
 			},
@@ -46,23 +55,7 @@
 				Type:     schema.TypeString,
 				Computed: true,
 			},
-<<<<<<< HEAD
 			"tags": tftags.TagsSchemaComputed(),
-=======
-			"tags": {
-				Type:     schema.TypeMap,
-				Computed: true,
-				Elem:     &schema.Schema{Type: schema.TypeString},
-			},
-			"created_date": {
-				Type:     schema.TypeString,
-				Computed: true,
-			},
-			"last_changed_date": {
-				Type:     schema.TypeString,
-				Computed: true,
-			},
->>>>>>> 7fc27a05
 		},
 	}
 }
@@ -88,22 +81,13 @@
 	arn := aws.ToString(secret.ARN)
 	d.SetId(arn)
 	d.Set("arn", arn)
+	d.Set("created_date", aws.String(secret.CreatedDate.Format(time.RFC3339)))
 	d.Set("description", secret.Description)
 	d.Set("kms_key_id", secret.KmsKeyId)
+	d.Set("last_changed_date", aws.String(secret.LastChangedDate.Format(time.RFC3339)))
 	d.Set("name", secret.Name)
 
-<<<<<<< HEAD
 	policy, err := findSecretPolicyByID(ctx, conn, d.Id())
-=======
-	d.SetId(aws.StringValue(output.ARN))
-	d.Set("arn", output.ARN)
-	d.Set("description", output.Description)
-	d.Set("kms_key_id", output.KmsKeyId)
-	d.Set("name", output.Name)
-	d.Set("policy", "")
-	d.Set("created_date", aws.String(output.CreatedDate.Format("2006-01-02T15:04:05Z07:00")))
-	d.Set("last_changed_date", aws.String(output.LastChangedDate.Format("2006-01-02T15:04:05Z07:00")))
->>>>>>> 7fc27a05
 
 	if err != nil {
 		return sdkdiag.AppendErrorf(diags, "reading Secrets Manager Secret (%s) policy: %s", d.Id(), err)
