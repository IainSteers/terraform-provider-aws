--- conflicted
+++ resolved
@@ -557,11 +557,7 @@
 						"seconds_until_auto_pause": {
 							Type:         schema.TypeInt,
 							Optional:     true,
-<<<<<<< HEAD
-							Default:      300,
-=======
 							Computed:     true,
->>>>>>> 18c74241
 							ValidateFunc: validation.IntBetween(300, 86400),
 						},
 					},
@@ -2154,11 +2150,7 @@
 		apiObject.MinCapacity = aws.Float64(v)
 	}
 
-<<<<<<< HEAD
-	if v, ok := tfMap["seconds_until_auto_pause"].(int); ok {
-=======
 	if v, ok := tfMap["seconds_until_auto_pause"].(int); ok && v != 0 {
->>>>>>> 18c74241
 		apiObject.SecondsUntilAutoPause = aws.Int32(int32(v))
 	}
 
