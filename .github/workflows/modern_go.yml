--- conflicted
+++ resolved
@@ -77,10 +77,7 @@
       # Services
       - run: make TEST=./internal/service/ec2 modern-check
       - run: make TEST=./internal/service/mq modern-check
-<<<<<<< HEAD
+      - run: make TEST=./internal/service/sns modern-check
       - run: make TEST=./internal/service/sts modern-check
-=======
-      - run: make TEST=./internal/service/sns modern-check
->>>>>>> 77957c2e
       - run: make TEST=./internal/service/wafregional modern-check
       - run: make TEST=./internal/service/wafv2 modern-check