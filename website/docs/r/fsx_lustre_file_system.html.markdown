---
subcategory: "FSx"
layout: "aws"
page_title: "AWS: aws_fsx_lustre_file_system"
description: |-
  Manages a FSx Lustre File System.
---

# Resource: aws_fsx_lustre_file_system

Manages a FSx Lustre File System. See the [FSx Lustre Guide](https://docs.aws.amazon.com/fsx/latest/LustreGuide/what-is.html) for more information.

~> **NOTE:** `auto_import_policy`, `export_path`, `import_path` and `imported_file_chunk_size` are not supported with the `PERSISTENT_2` deployment type. Use `aws_fsx_data_repository_association` instead.

## Example Usage

```terraform
resource "aws_fsx_lustre_file_system" "example" {
  import_path      = "s3://${aws_s3_bucket.example.bucket}"
  storage_capacity = 1200
  subnet_ids       = [aws_subnet.example.id]
}
```

## Argument Reference

The following arguments are required:

* `subnet_ids` - (Required) A list of IDs for the subnets that the file system will be accessible from. File systems currently support only one subnet. The file server is also launched in that subnet's Availability Zone.

The following arguments are optional:

* `auto_import_policy` - (Optional) How Amazon FSx keeps your file and directory listings up to date as you add or modify objects in your linked S3 bucket. see [Auto Import Data Repo](https://docs.aws.amazon.com/fsx/latest/LustreGuide/autoimport-data-repo.html) for more details. Only supported on `PERSISTENT_1` deployment types.
* `automatic_backup_retention_days` - (Optional) The number of days to retain automatic backups. Setting this to 0 disables automatic backups. You can retain automatic backups for a maximum of 90 days. only valid for `PERSISTENT_1` and `PERSISTENT_2` deployment_type.
* `backup_id` - (Optional) The ID of the source backup to create the filesystem from.
* `copy_tags_to_backups` - (Optional) A boolean flag indicating whether tags for the file system should be copied to backups. Applicable for `PERSISTENT_1` and `PERSISTENT_2` deployment_type. The default value is false.
* `daily_automatic_backup_start_time` - (Optional) A recurring daily time, in the format HH:MM. HH is the zero-padded hour of the day (0-23), and MM is the zero-padded minute of the hour. For example, 05:00 specifies 5 AM daily. only valid for `PERSISTENT_1` and `PERSISTENT_2` deployment_type. Requires `automatic_backup_retention_days` to be set.
* `drive_cache_type` - (Optional) - The type of drive cache used by `PERSISTENT_1` filesystems that are provisioned with `HDD` storage_type. Required for `HDD` storage_type, set to either `READ` or `NONE`.
* `data_compression_type` - (Optional) Sets the data compression configuration for the file system. Valid values are `LZ4` and `NONE`. Default value is `NONE`. Unsetting this value reverts the compression type back to `NONE`.
* `deployment_type` - (Optional) - The filesystem deployment type. One of: `SCRATCH_1`, `SCRATCH_2`, `PERSISTENT_1`, `PERSISTENT_2`.
* `export_path` - (Optional) S3 URI (with optional prefix) where the root of your Amazon FSx file system is exported. Can only be specified with `import_path` argument and the path must use the same Amazon S3 bucket as specified in `import_path`. Set equal to `import_path` to overwrite files on export. Defaults to `s3://{IMPORT BUCKET}/FSxLustre{CREATION TIMESTAMP}`. Only supported on `PERSISTENT_1` deployment types.
* `file_system_type_version` - (Optional) Sets the Lustre version for the file system that you're creating. Valid values are 2.10 for `SCRATCH_1`, `SCRATCH_2` and `PERSISTENT_1` deployment types. Valid values for 2.12 include all deployment types.
* `final_backup_tags` - (Optional) List of tags to apply to the file system's final backup. Maximum of 50 items. See [`final_backup_tags` Block](#final_backup_tags-block) for details.

  **Note:** If the filesystem uses a Scratch deployment type, final backup during delete will always be skipped and this argument will not be used even when set.
* `imported_file_chunk_size` - (Optional) For files imported from a data repository, this value determines the stripe count and maximum amount of data per file (in MiB) stored on a single physical disk. Can only be specified with `import_path` argument. Defaults to `1024`. Minimum of `1` and maximum of `512000`. Only supported on `PERSISTENT_1` deployment types.
* `import_path` - (Optional) S3 URI (with optional prefix) that you're using as the data repository for your FSx for Lustre file system. For example, `s3://example-bucket/optional-prefix/`. Only supported on `PERSISTENT_1` deployment types.
* `kms_key_id` - (Optional) ARN for the KMS Key to encrypt the file system at rest, applicable for `PERSISTENT_1` and `PERSISTENT_2` deployment_type. Defaults to an AWS managed KMS Key.
* `log_configuration` - (Optional) The Lustre logging configuration used when creating an Amazon FSx for Lustre file system. When logging is enabled, Lustre logs error and warning events for data repositories associated with your file system to Amazon CloudWatch Logs. See [`log_configuration` Block](#log_configuration-block) for details.
* `per_unit_storage_throughput` - (Optional) - Describes the amount of read and write throughput for each 1 tebibyte of storage, in MB/s/TiB, required for the `PERSISTENT_1` and `PERSISTENT_2` deployment_type. Valid values for `PERSISTENT_1` deployment_type and `SSD` storage_type are 50, 100, 200. Valid values for `PERSISTENT_1` deployment_type and `HDD` storage_type are 12, 40. Valid values for `PERSISTENT_2` deployment_type and ` SSD` storage_type are 125, 250, 500, 1000.
* `root_squash_configuration` - (Optional) The Lustre root squash configuration used when creating an Amazon FSx for Lustre file system. When enabled, root squash restricts root-level access from clients that try to access your file system as a root user. See [`root_squash_configuration` Block](#root_squash_configuration-block) for details.
* `security_group_ids` - (Optional) A list of IDs for the security groups that apply to the specified network interfaces created for file system access. These security groups will apply to all network interfaces.
* `skip_final_backup` - (Optional) When enabled, will skip the default final backup taken when the file system is deleted. This configuration must be applied separately before attempting to delete the resource to have the desired behavior. Defaults to `true`.

  **Note:** If the filesystem uses a Scratch deployment type, final backup during delete will always be skipped and this argument will not be used even when set.
* `storage_capacity` - (Optional) The storage capacity (GiB) of the file system. Minimum of `1200`. See more details at [Allowed values for Fsx storage capacity](https://docs.aws.amazon.com/fsx/latest/APIReference/API_CreateFileSystem.html#FSx-CreateFileSystem-request-StorageCapacity). Update is allowed only for `SCRATCH_2`, `PERSISTENT_1` and `PERSISTENT_2` deployment types, See more details at [Fsx Storage Capacity Update](https://docs.aws.amazon.com/fsx/latest/APIReference/API_UpdateFileSystem.html#FSx-UpdateFileSystem-request-StorageCapacity). Required when not creating filesystem for a backup.
* `storage_type` - (Optional) - The filesystem storage type. Either `SSD` or `HDD`, defaults to `SSD`. `HDD` is only supported on `PERSISTENT_1` deployment types.
<<<<<<< HEAD
* `tags` - (Optional) A map of tags to assign to the file system. If configured with a provider [`default_tags` configuration block](https://registry.terraform.io/providers/hashicorp/aws/latest/docs#default_tags-configuration-block) present, tags with matching keys will overwrite those defined at the provider-level.
* `weekly_maintenance_start_time` - (Optional) The preferred start time (in `d:HH:MM` format) to perform weekly maintenance, in the UTC time zone.

### `final_backup_tags` Block

The `final_backup_tags` configuration block supports the following arguments:

* `key` - (Required) The name of the tag.
* `value` - (Required) The value assigned to the corresponding tag key. To create a key-only tag, use an empty string as the value.
=======
* `drive_cache_type` - (Optional) - The type of drive cache used by `PERSISTENT_1` filesystems that are provisioned with `HDD` storage_type. Required for `HDD` storage_type, set to either `READ` or `NONE`.
* `daily_automatic_backup_start_time` - (Optional) A recurring daily time, in the format HH:MM. HH is the zero-padded hour of the day (0-23), and MM is the zero-padded minute of the hour. For example, 05:00 specifies 5 AM daily. only valid for `PERSISTENT_1` and `PERSISTENT_2` deployment_type. Requires `automatic_backup_retention_days` to be set.
* `auto_import_policy` - (Optional) How Amazon FSx keeps your file and directory listings up to date as you add or modify objects in your linked S3 bucket. see [Auto Import Data Repo](https://docs.aws.amazon.com/fsx/latest/LustreGuide/autoimport-data-repo.html) for more details. Only supported on `PERSISTENT_1` deployment types.
* `copy_tags_to_backups` - (Optional) A boolean flag indicating whether tags for the file system should be copied to backups. Applicable for `PERSISTENT_1` and `PERSISTENT_2` deployment_type. The default value is false.
* `data_compression_type` - (Optional) Sets the data compression configuration for the file system. Valid values are `LZ4` and `NONE`. Default value is `NONE`. Unsetting this value reverts the compression type back to `NONE`.
* `file_system_type_version` - (Optional) Sets the Lustre version for the file system that you're creating. Valid values are 2.10 for `SCRATCH_1`, `SCRATCH_2` and `PERSISTENT_1` deployment types. Valid values for 2.12 include all deployment types.
* `log_configuration` - (Optional) The Lustre logging configuration used when creating an Amazon FSx for Lustre file system. When logging is enabled, Lustre logs error and warning events for data repositories associated with your file system to Amazon CloudWatch Logs.
* `metadata_configuration` - (Optional) The Lustre metadata configuration used when creating an Amazon FSx for Lustre file system. This can be used to specify a user provisioned metadata scale. This is only supported when `deployment_type` is set to `PERSISTENT_2`. See Metadata Configuration below.
* `root_squash_configuration` - (Optional) The Lustre root squash configuration used when creating an Amazon FSx for Lustre file system. When enabled, root squash restricts root-level access from clients that try to access your file system as a root user.
>>>>>>> 3a721a6d

### `log_configuration` Block

The `log_configuration` configuration block supports the following arguments:

* `destination` - (Optional) The Amazon Resource Name (ARN) that specifies the destination of the logs. The name of the Amazon CloudWatch Logs log group must begin with the `/aws/fsx` prefix. If you do not provide a destination, Amazon FSx will create and use a log stream in the CloudWatch Logs `/aws/fsx/lustre` log group.
* `level` - (Optional) Sets which data repository events are logged by Amazon FSx. Valid values are `WARN_ONLY`, `FAILURE_ONLY`, `ERROR_ONLY`, `WARN_ERROR` and `DISABLED`. Default value is `DISABLED`.

<<<<<<< HEAD
### `root_squash_configuration` Block

The `root_squash_configuration` configuration block supports the following arguments:
=======
### metadata_configuration

* `mode` - (Optional) Mode for the metadata configuration of the file system. Valid values are `AUTOMATIC`, and `USER_PROVISIONED`.
* `iops` - (Optional) Amount of IOPS provisioned for metadata. This parameter should only be used when the mode is set to `USER_PROVISIONED`. Valid Values are `1500`,`3000`,`6000` and `12000` through `192000` in increments of `12000`.

!> **WARNING:** Updating the value of `iops` from a higher to a lower value will force a recreation of the resource. Any data on the file system will be lost when recreating.

### root_squash_configuration
>>>>>>> 3a721a6d

* `no_squash_nids` - (Optional) When root squash is enabled, you can optionally specify an array of NIDs of clients for which root squash does not apply. A client NID is a Lustre Network Identifier used to uniquely identify a client. You can specify the NID as either a single address or a range of addresses: 1. A single address is described in standard Lustre NID format by specifying the client’s IP address followed by the Lustre network ID (for example, 10.0.1.6@tcp). 2. An address range is described using a dash to separate the range (for example, 10.0.[2-10].[1-255]@tcp).
* `root_squash` - (Optional) You enable root squash by setting a user ID (UID) and group ID (GID) for the file system in the format UID:GID (for example, 365534:65534). The UID and GID values can range from 0 to 4294967294.

## Attribute Reference

This resource exports the following attributes in addition to the arguments above:

* `arn` - Amazon Resource Name of the file system.
* `dns_name` - DNS name for the file system, e.g., `fs-12345678.fsx.us-west-2.amazonaws.com`
* `id` - Identifier of the file system, e.g., `fs-12345678`
* `mount_name` - The value to be used when mounting the filesystem.
* `network_interface_ids` - Set of Elastic Network Interface identifiers from which the file system is accessible. As explained in the [documentation](https://docs.aws.amazon.com/fsx/latest/LustreGuide/mounting-on-premises.html), the first network interface returned is the primary network interface.
* `owner_id` - AWS account identifier that created the file system.
* `tags_all` - A map of tags assigned to the resource, including those inherited from the provider [`default_tags` configuration block](https://registry.terraform.io/providers/hashicorp/aws/latest/docs#default_tags-configuration-block).
* `vpc_id` - Identifier of the Virtual Private Cloud for the file system.

## Timeouts

[Configuration options](https://developer.hashicorp.com/terraform/language/resources/syntax#operation-timeouts):

* `create` - (Default `30m`)
* `update` - (Default `30m`)
* `delete` - (Default `30m`)

## Import

In Terraform v1.5.0 and later, use an [`import` block](https://developer.hashicorp.com/terraform/language/import) to import FSx File Systems using the `id`. For example:

```terraform
import {
  to = aws_fsx_lustre_file_system.example
  id = "fs-543ab12b1ca672f33"
}
```

Using `terraform import`, import FSx File Systems using the `id`. For example:

```console
% terraform import aws_fsx_lustre_file_system.example fs-543ab12b1ca672f33
```

Certain resource arguments, like `security_group_ids`, do not have a FSx API method for reading the information after creation. If the argument is set in the Terraform configuration on an imported resource, Terraform will always show a difference. To workaround this behavior, either omit the argument from the Terraform configuration or use [`ignore_changes`](https://www.terraform.io/docs/configuration/meta-arguments/lifecycle.html#ignore_changes) to hide the difference. For example:

```terraform
resource "aws_fsx_lustre_file_system" "example" {
  # ... other configuration ...
  security_group_ids = [aws_security_group.example.id]

  # There is no FSx API for reading security_group_ids
  lifecycle {
    ignore_changes = [security_group_ids]
  }
}
```<|MERGE_RESOLUTION|>--- conflicted
+++ resolved
@@ -47,6 +47,7 @@
 * `import_path` - (Optional) S3 URI (with optional prefix) that you're using as the data repository for your FSx for Lustre file system. For example, `s3://example-bucket/optional-prefix/`. Only supported on `PERSISTENT_1` deployment types.
 * `kms_key_id` - (Optional) ARN for the KMS Key to encrypt the file system at rest, applicable for `PERSISTENT_1` and `PERSISTENT_2` deployment_type. Defaults to an AWS managed KMS Key.
 * `log_configuration` - (Optional) The Lustre logging configuration used when creating an Amazon FSx for Lustre file system. When logging is enabled, Lustre logs error and warning events for data repositories associated with your file system to Amazon CloudWatch Logs. See [`log_configuration` Block](#log_configuration-block) for details.
+* `metadata_configuration` - (Optional) The Lustre metadata configuration used when creating an Amazon FSx for Lustre file system. This can be used to specify a user provisioned metadata scale. This is only supported when `deployment_type` is set to `PERSISTENT_2`. See [`metadata_configuration` Block](#metadata_configuration-block) for details.
 * `per_unit_storage_throughput` - (Optional) - Describes the amount of read and write throughput for each 1 tebibyte of storage, in MB/s/TiB, required for the `PERSISTENT_1` and `PERSISTENT_2` deployment_type. Valid values for `PERSISTENT_1` deployment_type and `SSD` storage_type are 50, 100, 200. Valid values for `PERSISTENT_1` deployment_type and `HDD` storage_type are 12, 40. Valid values for `PERSISTENT_2` deployment_type and ` SSD` storage_type are 125, 250, 500, 1000.
 * `root_squash_configuration` - (Optional) The Lustre root squash configuration used when creating an Amazon FSx for Lustre file system. When enabled, root squash restricts root-level access from clients that try to access your file system as a root user. See [`root_squash_configuration` Block](#root_squash_configuration-block) for details.
 * `security_group_ids` - (Optional) A list of IDs for the security groups that apply to the specified network interfaces created for file system access. These security groups will apply to all network interfaces.
@@ -55,7 +56,6 @@
   **Note:** If the filesystem uses a Scratch deployment type, final backup during delete will always be skipped and this argument will not be used even when set.
 * `storage_capacity` - (Optional) The storage capacity (GiB) of the file system. Minimum of `1200`. See more details at [Allowed values for Fsx storage capacity](https://docs.aws.amazon.com/fsx/latest/APIReference/API_CreateFileSystem.html#FSx-CreateFileSystem-request-StorageCapacity). Update is allowed only for `SCRATCH_2`, `PERSISTENT_1` and `PERSISTENT_2` deployment types, See more details at [Fsx Storage Capacity Update](https://docs.aws.amazon.com/fsx/latest/APIReference/API_UpdateFileSystem.html#FSx-UpdateFileSystem-request-StorageCapacity). Required when not creating filesystem for a backup.
 * `storage_type` - (Optional) - The filesystem storage type. Either `SSD` or `HDD`, defaults to `SSD`. `HDD` is only supported on `PERSISTENT_1` deployment types.
-<<<<<<< HEAD
 * `tags` - (Optional) A map of tags to assign to the file system. If configured with a provider [`default_tags` configuration block](https://registry.terraform.io/providers/hashicorp/aws/latest/docs#default_tags-configuration-block) present, tags with matching keys will overwrite those defined at the provider-level.
 * `weekly_maintenance_start_time` - (Optional) The preferred start time (in `d:HH:MM` format) to perform weekly maintenance, in the UTC time zone.
 
@@ -65,17 +65,6 @@
 
 * `key` - (Required) The name of the tag.
 * `value` - (Required) The value assigned to the corresponding tag key. To create a key-only tag, use an empty string as the value.
-=======
-* `drive_cache_type` - (Optional) - The type of drive cache used by `PERSISTENT_1` filesystems that are provisioned with `HDD` storage_type. Required for `HDD` storage_type, set to either `READ` or `NONE`.
-* `daily_automatic_backup_start_time` - (Optional) A recurring daily time, in the format HH:MM. HH is the zero-padded hour of the day (0-23), and MM is the zero-padded minute of the hour. For example, 05:00 specifies 5 AM daily. only valid for `PERSISTENT_1` and `PERSISTENT_2` deployment_type. Requires `automatic_backup_retention_days` to be set.
-* `auto_import_policy` - (Optional) How Amazon FSx keeps your file and directory listings up to date as you add or modify objects in your linked S3 bucket. see [Auto Import Data Repo](https://docs.aws.amazon.com/fsx/latest/LustreGuide/autoimport-data-repo.html) for more details. Only supported on `PERSISTENT_1` deployment types.
-* `copy_tags_to_backups` - (Optional) A boolean flag indicating whether tags for the file system should be copied to backups. Applicable for `PERSISTENT_1` and `PERSISTENT_2` deployment_type. The default value is false.
-* `data_compression_type` - (Optional) Sets the data compression configuration for the file system. Valid values are `LZ4` and `NONE`. Default value is `NONE`. Unsetting this value reverts the compression type back to `NONE`.
-* `file_system_type_version` - (Optional) Sets the Lustre version for the file system that you're creating. Valid values are 2.10 for `SCRATCH_1`, `SCRATCH_2` and `PERSISTENT_1` deployment types. Valid values for 2.12 include all deployment types.
-* `log_configuration` - (Optional) The Lustre logging configuration used when creating an Amazon FSx for Lustre file system. When logging is enabled, Lustre logs error and warning events for data repositories associated with your file system to Amazon CloudWatch Logs.
-* `metadata_configuration` - (Optional) The Lustre metadata configuration used when creating an Amazon FSx for Lustre file system. This can be used to specify a user provisioned metadata scale. This is only supported when `deployment_type` is set to `PERSISTENT_2`. See Metadata Configuration below.
-* `root_squash_configuration` - (Optional) The Lustre root squash configuration used when creating an Amazon FSx for Lustre file system. When enabled, root squash restricts root-level access from clients that try to access your file system as a root user.
->>>>>>> 3a721a6d
 
 ### `log_configuration` Block
 
@@ -84,20 +73,18 @@
 * `destination` - (Optional) The Amazon Resource Name (ARN) that specifies the destination of the logs. The name of the Amazon CloudWatch Logs log group must begin with the `/aws/fsx` prefix. If you do not provide a destination, Amazon FSx will create and use a log stream in the CloudWatch Logs `/aws/fsx/lustre` log group.
 * `level` - (Optional) Sets which data repository events are logged by Amazon FSx. Valid values are `WARN_ONLY`, `FAILURE_ONLY`, `ERROR_ONLY`, `WARN_ERROR` and `DISABLED`. Default value is `DISABLED`.
 
-<<<<<<< HEAD
+### `metadata_configuration` Block
+
+The `metadata_configuration` configuration block supports the following arguments:
+
+* `iops` - (Optional) Amount of IOPS provisioned for metadata. This parameter should only be used when the mode is set to `USER_PROVISIONED`. Valid Values are `1500`,`3000`,`6000` and `12000` through `192000` in increments of `12000`.
+* `mode` - (Optional) Mode for the metadata configuration of the file system. Valid values are `AUTOMATIC`, and `USER_PROVISIONED`.
+
+!> **WARNING:** Updating the value of `iops` from a higher to a lower value will force a recreation of the resource. Any data on the file system will be lost when recreating.
+
 ### `root_squash_configuration` Block
 
 The `root_squash_configuration` configuration block supports the following arguments:
-=======
-### metadata_configuration
-
-* `mode` - (Optional) Mode for the metadata configuration of the file system. Valid values are `AUTOMATIC`, and `USER_PROVISIONED`.
-* `iops` - (Optional) Amount of IOPS provisioned for metadata. This parameter should only be used when the mode is set to `USER_PROVISIONED`. Valid Values are `1500`,`3000`,`6000` and `12000` through `192000` in increments of `12000`.
-
-!> **WARNING:** Updating the value of `iops` from a higher to a lower value will force a recreation of the resource. Any data on the file system will be lost when recreating.
-
-### root_squash_configuration
->>>>>>> 3a721a6d
 
 * `no_squash_nids` - (Optional) When root squash is enabled, you can optionally specify an array of NIDs of clients for which root squash does not apply. A client NID is a Lustre Network Identifier used to uniquely identify a client. You can specify the NID as either a single address or a range of addresses: 1. A single address is described in standard Lustre NID format by specifying the client’s IP address followed by the Lustre network ID (for example, 10.0.1.6@tcp). 2. An address range is described using a dash to separate the range (for example, 10.0.[2-10].[1-255]@tcp).
 * `root_squash` - (Optional) You enable root squash by setting a user ID (UID) and group ID (GID) for the file system in the format UID:GID (for example, 365534:65534). The UID and GID values can range from 0 to 4294967294.
