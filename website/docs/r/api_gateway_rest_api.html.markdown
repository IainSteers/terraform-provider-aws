---
subcategory: "API Gateway"
layout: "aws"
page_title: "AWS: aws_api_gateway_rest_api"
description: |-
  Provides an API Gateway REST API.
---

# Resource: aws_api_gateway_rest_api

Provides an API Gateway REST API.

## Example Usage

### Basic

```hcl
resource "aws_api_gateway_rest_api" "MyDemoAPI" {
  name        = "MyDemoAPI"
  description = "This is my API for demonstration purposes"
}
```

### Regional Endpoint Type

```hcl
resource "aws_api_gateway_rest_api" "example" {
  name = "regional-example"

  endpoint_configuration {
    types = ["REGIONAL"]
  }
}
```

## Argument Reference

The following arguments are supported:

* `name` - (Required) The name of the REST API
* `description` - (Optional) The description of the REST API
* `endpoint_configuration` - (Optional) Nested argument defining API endpoint configuration including endpoint type. Defined below.
* `binary_media_types` - (Optional) The list of binary media types supported by the RestApi. By default, the RestApi supports only UTF-8-encoded text payloads.
* `minimum_compression_size` - (Optional) Minimum response size to compress for the REST API. Integer between -1 and 10485760 (10MB). Setting a value greater than -1 will enable compression, -1 disables compression (default).
* `body` - (Optional) An OpenAPI specification that defines the set of routes and integrations to create as part of the REST API.
<<<<<<< HEAD
* `body_base_path` - (Optional) Together with OpenAPI specification in `body`, instructs how to interpret the `basePath` field. Defined below.
* `policy` - (Optional) JSON formatted policy document that controls access to the API Gateway. For more information about building AWS IAM policy documents with Terraform, see the [AWS IAM Policy Document Guide](/docs/providers/aws/guides/iam-policy-documents.html)
=======
* `policy` - (Optional) JSON formatted policy document that controls access to the API Gateway. For more information about building AWS IAM policy documents with Terraform, see the [AWS IAM Policy Document Guide](https://learn.hashicorp.com/terraform/aws/iam-policy)
>>>>>>> 9da6ca27
* `api_key_source` - (Optional) The source of the API key for requests. Valid values are HEADER (default) and AUTHORIZER.
* `tags` - (Optional) Key-value mapping of resource tags

__Note__: If the `body` argument is provided, the OpenAPI specification will be used to configure the resources, methods and integrations for the Rest API. If this argument is provided, the following resources should not be managed as separate ones, as updates may cause manual resource updates to be overwritten:

* `aws_api_gateway_resource`
* `aws_api_gateway_method`
* `aws_api_gateway_method_response`
* `aws_api_gateway_method_settings`
* `aws_api_gateway_integration`
* `aws_api_gateway_integration_response`
* `aws_api_gateway_gateway_response`
* `aws_api_gateway_model`

### endpoint_configuration

* `types` - (Required) A list of endpoint types. This resource currently only supports managing a single value. Valid values: `EDGE`, `REGIONAL` or `PRIVATE`. If unspecified, defaults to `EDGE`. Must be declared as `REGIONAL` in non-Commercial partitions. Refer to the [documentation](https://docs.aws.amazon.com/apigateway/latest/developerguide/create-regional-api.html) for more information on the difference between edge-optimized and regional APIs.
* `vpc_endpoint_ids` - (Optional) A list of VPC Endpoint Ids. It is only supported for PRIVATE endpoint type.

### body_base_path

* `types` - (Required) One of `ignore` (default), `prepend` or `split`. Refer to the [documentation](https://docs.aws.amazon.com/cli/latest/reference/apigateway/import-rest-api.html)

## Attributes Reference

In addition to all arguments above, the following attributes are exported:

* `id` - The ID of the REST API
* `root_resource_id` - The resource ID of the REST API's root
* `created_date` - The creation date of the REST API
* `execution_arn` - The execution ARN part to be used in [`lambda_permission`](/docs/providers/aws/r/lambda_permission.html)'s `source_arn`
  when allowing API Gateway to invoke a Lambda function,
  e.g. `arn:aws:execute-api:eu-west-2:123456789012:z4675bid1j`, which can be concatenated with allowed stage, method and resource path.
* `arn` - Amazon Resource Name (ARN)

## Import

`aws_api_gateway_rest_api` can be imported by using the REST API ID, e.g.

```
$ terraform import aws_api_gateway_rest_api.example 12345abcde
```

~> **NOTE:** Resource import does not currently support the `body` attribute.<|MERGE_RESOLUTION|>--- conflicted
+++ resolved
@@ -43,12 +43,8 @@
 * `binary_media_types` - (Optional) The list of binary media types supported by the RestApi. By default, the RestApi supports only UTF-8-encoded text payloads.
 * `minimum_compression_size` - (Optional) Minimum response size to compress for the REST API. Integer between -1 and 10485760 (10MB). Setting a value greater than -1 will enable compression, -1 disables compression (default).
 * `body` - (Optional) An OpenAPI specification that defines the set of routes and integrations to create as part of the REST API.
-<<<<<<< HEAD
 * `body_base_path` - (Optional) Together with OpenAPI specification in `body`, instructs how to interpret the `basePath` field. Defined below.
 * `policy` - (Optional) JSON formatted policy document that controls access to the API Gateway. For more information about building AWS IAM policy documents with Terraform, see the [AWS IAM Policy Document Guide](/docs/providers/aws/guides/iam-policy-documents.html)
-=======
-* `policy` - (Optional) JSON formatted policy document that controls access to the API Gateway. For more information about building AWS IAM policy documents with Terraform, see the [AWS IAM Policy Document Guide](https://learn.hashicorp.com/terraform/aws/iam-policy)
->>>>>>> 9da6ca27
 * `api_key_source` - (Optional) The source of the API key for requests. Valid values are HEADER (default) and AUTHORIZER.
 * `tags` - (Optional) Key-value mapping of resource tags
 
