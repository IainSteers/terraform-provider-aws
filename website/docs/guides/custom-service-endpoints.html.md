--- conflicted
+++ resolved
@@ -260,7 +260,6 @@
   skip_requesting_account_id  = true
 
   endpoints {
-<<<<<<< HEAD
     apigateway     = "http://localhost:4566"
     cloudformation = "http://localhost:4566"
     cloudwatch     = "http://localhost:4566"
@@ -280,28 +279,6 @@
     ssm            = "http://localhost:4566"
     stepfunctions  = "http://localhost:4566"
     sts            = "http://localhost:4566"
-=======
-    apigateway     = "http://localhost:4567"
-    cloudformation = "http://localhost:4581"
-    cloudwatch     = "http://localhost:4582"
-    dynamodb       = "http://localhost:4569"
-    ec2            = "http://localhost:4597"
-    es             = "http://localhost:4578"
-    firehose       = "http://localhost:4573"
-    iam            = "http://localhost:4593"
-    kinesis        = "http://localhost:4568"
-    lambda         = "http://localhost:4574"
-    route53        = "http://localhost:4580"
-    redshift       = "http://localhost:4577"
-    s3             = "http://localhost:4572"
-    secretsmanager = "http://localhost:4584"
-    ses            = "http://localhost:4579"
-    sns            = "http://localhost:4575"
-    sqs            = "http://localhost:4576"
-    ssm            = "http://localhost:4583"
-    stepfunctions  = "http://localhost:4585"
-    sts            = "http://localhost:4592"
->>>>>>> af2d5c0a
   }
 }
 ```