// Copyright (c) HashiCorp, Inc.
// SPDX-License-Identifier: MPL-2.0

// Package names provides constants for AWS service names that are used as keys
// for the endpoints slice in internal/conns/conns.go. The package also exposes
// access to data found in the data/names_data.hcl file, which provides additional
// service-related name information.
//
// Consumers of the names package include the conns package
// (internal/conn/conns.go), the provider package
// (internal/provider/provider.go), generators, and the skaff tool.
//
// It is very important that information in the data/names_data.hcl be exactly
// correct because the Terrform AWS Provider relies on the information to
// function correctly.
package names

import (
	"fmt"
	"log"
	"slices"
	"strings"

	"github.com/hashicorp/terraform-provider-aws/names/data"
)

// Endpoint constants defined by the AWS SDK v1 but not defined in the AWS SDK v2.
const (
	ACMPCAEndpointID                     = "acm-pca"
	AMPEndpointID                        = "aps"
	APIGatewayID                         = "apigateway"
	APIGatewayV2EndpointID               = "apigateway"
	AccessAnalyzerEndpointID             = "access-analyzer"
	AmplifyEndpointID                    = "amplify"
	AppConfigEndpointID                  = "appconfig"
	AppFabricEndpointID                  = "appfabric"
	AppIntegrationsEndpointID            = "app-integrations"
	AppStreamEndpointID                  = "appstream2"
	AppSyncEndpointID                    = "appsync"
	ApplicationAutoscalingEndpointID     = "application-autoscaling"
	ApplicationInsightsEndpointID        = "applicationinsights"
	AthenaEndpointID                     = "athena"
	AuditManagerEndpointID               = "auditmanager"
	AutoScalingPlansEndpointID           = "autoscaling-plans"
	BCMDataExportsEndpointID             = "bcm-data-exports"
	BackupEndpointID                     = "backup"
	BatchEndpointID                      = "batch"
	BedrockAgentEndpointID               = "bedrockagent"
	BedrockEndpointID                    = "bedrock"
	BudgetsEndpointID                    = "budgets"
	ChimeSDKMediaPipelinesEndpointID     = "media-pipelines-chime"
	ChimeSDKVoiceEndpointID              = "voice-chime"
	Cloud9EndpointID                     = "cloud9"
	CloudFormationEndpointID             = "cloudformation"
	CloudFrontEndpointID                 = "cloudfront"
	CloudSearchEndpointID                = "cloudsearch"
	CloudWatchEndpointID                 = "monitoring"
	CodeArtifactEndpointID               = "codeartifact"
	CodeGuruReviewerEndpointID           = "codeguru-reviewer"
	CodeStarConnectionsEndpointID        = "codestar-connections"
	CognitoIdentityEndpointID            = "cognito-identity"
	ComprehendEndpointID                 = "comprehend"
	ConfigServiceEndpointID              = "config"
	DLMEndpointID                        = "dlm"
	DevOpsGuruEndpointID                 = "devops-guru"
	DeviceFarmEndpointID                 = "devicefarm"
	ECREndpointID                        = "api.ecr"
	EFSEndpointID                        = "elasticfilesystem"
	EKSEndpointID                        = "eks"
	ELBEndpointID                        = "elasticloadbalancing"
	EMREndpointID                        = "elasticmapreduce"
	ElastiCacheEndpointID                = "elasticache"
	EventsEndpointID                     = "events"
	EvidentlyEndpointID                  = "evidently"
	FMSEndpointID                        = "fms"
	GrafanaEndpointID                    = "grafana"
	IVSChatEndpointID                    = "ivschat"
	IdentityStoreEndpointID              = "identitystore"
	Inspector2EndpointID                 = "inspector2"
	KMSEndpointID                        = "kms"
	KafkaConnectEndpointID               = "kafkaconnect"
	KendraEndpointID                     = "kendra"
	LambdaEndpointID                     = "lambda"
	LexV2ModelsEndpointID                = "models-v2-lex"
	M2EndpointID                         = "m2"
	MQEndpointID                         = "mq"
	MediaConvertEndpointID               = "mediaconvert"
	MediaLiveEndpointID                  = "medialive"
	ObservabilityAccessManagerEndpointID = "oam"
	OpenSearchIngestionEndpointID        = "osis"
	OpenSearchServerlessEndpointID       = "aoss"
	PaymentCryptographyEndpointID        = "paymentcryptography"
	PipesEndpointID                      = "pipes"
	PollyEndpointID                      = "polly"
	QLDBEndpointID                       = "qldb"
	RUMEndpointID                        = "rum"
	RedshiftEndpointID                   = "redshift"
	RedshiftServerlessEndpointID         = "redshift-serverless"
	RekognitionEndpointID                = "rekognition"
	ResourceExplorer2EndpointID          = "resource-explorer-2"
	RolesAnywhereEndpointID              = "rolesanywhere"
	Route53DomainsEndpointID             = "route53domains"
	SSMEndpointID                        = "ssm"
	SSMIncidentsEndpointID               = "ssm-incidents"
	SSOAdminEndpointID                   = "sso"
	STSEndpointID                        = "sts"
	SchedulerEndpointID                  = "scheduler"
	SchemasEndpointID                    = "schemas"
	ServiceCatalogAppRegistryEndpointID  = "servicecatalog-appregistry"
	ServiceDiscoveryEndpointID           = "servicediscovery"
	ServiceQuotasEndpointID              = "servicequotas"
	ShieldEndpointID                     = "shield"
	TranscribeEndpointID                 = "transcribe"
	TransferEndpointID                   = "transfer"
	VPCLatticeEndpointID                 = "vpc-lattice"
	VerifiedPermissionsEndpointID        = "verifiedpermissions"
	WAFEndpointID                        = "waf"
	WAFRegionalEndpointID                = "waf-regional"
)

// These should move to aws-sdk-go-base.
// See https://github.com/hashicorp/aws-sdk-go-base/issues/649.
const (
	ChinaPartitionID      = "aws-cn"     // AWS China partition.
	ISOPartitionID        = "aws-iso"    // AWS ISO (US) partition.
	ISOBPartitionID       = "aws-iso-b"  // AWS ISOB (US) partition.
	ISOEPartitionID       = "aws-iso-e"  // AWS ISOE (Europe) partition.
	ISOFPartitionID       = "aws-iso-f"  // AWS ISOF partition.
	StandardPartitionID   = "aws"        // AWS Standard partition.
	USGovCloudPartitionID = "aws-us-gov" // AWS GovCloud (US) partition.
)

const (
	// AWS Standard partition's regions.
	GlobalRegionID = "aws-global" // AWS Standard global region.

	AFSouth1RegionID     = "af-south-1"     // Africa (Cape Town).
	APEast1RegionID      = "ap-east-1"      // Asia Pacific (Hong Kong).
	APNortheast1RegionID = "ap-northeast-1" // Asia Pacific (Tokyo).
	APNortheast2RegionID = "ap-northeast-2" // Asia Pacific (Seoul).
	APNortheast3RegionID = "ap-northeast-3" // Asia Pacific (Osaka).
	APSouth1RegionID     = "ap-south-1"     // Asia Pacific (Mumbai).
	APSouth2RegionID     = "ap-south-2"     // Asia Pacific (Hyderabad).
	APSoutheast1RegionID = "ap-southeast-1" // Asia Pacific (Singapore).
	APSoutheast2RegionID = "ap-southeast-2" // Asia Pacific (Sydney).
	APSoutheast3RegionID = "ap-southeast-3" // Asia Pacific (Jakarta).
	APSoutheast4RegionID = "ap-southeast-4" // Asia Pacific (Melbourne).
	CACentral1RegionID   = "ca-central-1"   // Canada (Central).
	CAWest1RegionID      = "ca-west-1"      // Canada West (Calgary).
	EUCentral1RegionID   = "eu-central-1"   // Europe (Frankfurt).
	EUCentral2RegionID   = "eu-central-2"   // Europe (Zurich).
	EUNorth1RegionID     = "eu-north-1"     // Europe (Stockholm).
	EUSouth1RegionID     = "eu-south-1"     // Europe (Milan).
	EUSouth2RegionID     = "eu-south-2"     // Europe (Spain).
	EUWest1RegionID      = "eu-west-1"      // Europe (Ireland).
	EUWest2RegionID      = "eu-west-2"      // Europe (London).
	EUWest3RegionID      = "eu-west-3"      // Europe (Paris).
	ILCentral1RegionID   = "il-central-1"   // Israel (Tel Aviv).
	MECentral1RegionID   = "me-central-1"   // Middle East (UAE).
	MESouth1RegionID     = "me-south-1"     // Middle East (Bahrain).
	SAEast1RegionID      = "sa-east-1"      // South America (Sao Paulo).
	USEast1RegionID      = "us-east-1"      // US East (N. Virginia).
	USEast2RegionID      = "us-east-2"      // US East (Ohio).
	USWest1RegionID      = "us-west-1"      // US West (N. California).
	USWest2RegionID      = "us-west-2"      // US West (Oregon).

	// AWS China partition's regions.
	CNNorth1RegionID     = "cn-north-1"     // China (Beijing).
	CNNorthwest1RegionID = "cn-northwest-1" // China (Ningxia).

	// AWS GovCloud (US) partition's regions.
	USGovEast1RegionID = "us-gov-east-1" // AWS GovCloud (US-East).
	USGovWest1RegionID = "us-gov-west-1" // AWS GovCloud (US-West).

	// AWS ISO (US) partition's regions.
	USISOEast1RegionID = "us-iso-east-1" // US ISO East.
	USISOWest1RegionID = "us-iso-west-1" // US ISO WEST.

	// AWS ISOB (US) partition's regions.
	USISOBEast1RegionID = "us-isob-east-1" // US ISOB East (Ohio).

	// AWS ISOF partition's regions.
	EUISOEWest1RegionID = "eu-isoe-west-1" // EU ISOE West.
)

var allRegionIDs = []string{
	AFSouth1RegionID,
	APEast1RegionID,
	APNortheast1RegionID,
	APNortheast2RegionID,
	APNortheast3RegionID,
	APSouth1RegionID,
	APSouth2RegionID,
	APSoutheast1RegionID,
	APSoutheast2RegionID,
	APSoutheast3RegionID,
	APSoutheast4RegionID,
	CACentral1RegionID,
	CAWest1RegionID,
	EUCentral1RegionID,
	EUCentral2RegionID,
	EUNorth1RegionID,
	EUSouth1RegionID,
	EUSouth2RegionID,
	EUWest1RegionID,
	EUWest2RegionID,
	EUWest3RegionID,
	ILCentral1RegionID,
	MECentral1RegionID,
	MESouth1RegionID,
	SAEast1RegionID,
	USEast1RegionID,
	USEast2RegionID,
	USWest1RegionID,
	USWest2RegionID,
	CNNorth1RegionID,
	CNNorthwest1RegionID,
	USGovEast1RegionID,
	USGovWest1RegionID,
	USISOEast1RegionID,
	USISOWest1RegionID,
	USISOBEast1RegionID,
	EUISOEWest1RegionID,
}

func Regions() []string {
	return slices.Clone(allRegionIDs)
}

func DNSSuffixForPartition(partition string) string {
	switch partition {
	case "":
		return ""
	case ChinaPartitionID:
		return "amazonaws.com.cn"
	case ISOPartitionID:
		return "c2s.ic.gov"
	case ISOBPartitionID:
		return "sc2s.sgov.gov"
	case ISOEPartitionID:
		return "cloud.adc-e.uk"
	case ISOFPartitionID:
		return "csp.hci.ic.gov"
	default:
		return "amazonaws.com"
	}
}

func IsOptInRegion(region string) bool {
	switch region {
	case AFSouth1RegionID,
		APEast1RegionID, APSouth2RegionID,
		APSoutheast3RegionID, APSoutheast4RegionID,
		CAWest1RegionID,
		EUCentral2RegionID,
		EUSouth1RegionID, EUSouth2RegionID,
		ILCentral1RegionID,
		MECentral1RegionID,
		MESouth1RegionID:
		return true
	default:
		return false
	}
}

func PartitionForRegion(region string) string {
	switch region {
	case "":
		return ""
	case CNNorth1RegionID, CNNorthwest1RegionID:
		return ChinaPartitionID
	case USISOEast1RegionID, USISOWest1RegionID:
		return ISOPartitionID
	case USISOBEast1RegionID:
		return ISOBPartitionID
	case EUISOEWest1RegionID:
		return ISOEPartitionID
	case USGovEast1RegionID, USGovWest1RegionID:
		return USGovCloudPartitionID
	default:
		return StandardPartitionID
	}
}

// ReverseDNS switches a DNS hostname to reverse DNS and vice-versa.
func ReverseDNS(hostname string) string {
	parts := strings.Split(hostname, ".")

	for i, j := 0, len(parts)-1; i < j; i, j = i+1, j-1 {
		parts[i], parts[j] = parts[j], parts[i]
	}

	return strings.Join(parts, ".")
}

<<<<<<< HEAD
// Type ServiceDatum corresponds closely to attributes and blocks in `data/names_data.hcl` and are
=======
// Type serviceDatum corresponds closely to columns in `data/names_data.csv` and are
>>>>>>> 8539002c
// described in detail in README.md.
type serviceDatum struct {
	Aliases            []string
	AWSServiceEnvVar   string
	Brand              string
	ClientSDKV1        bool
	DeprecatedEnvVar   string
	GoV1ClientTypeName string
	HumanFriendly      string
	ProviderNameUpper  string
	SDKID              string
	TFAWSEnvVar        string
}

// serviceData key is the AWS provider service package
var serviceData map[string]serviceDatum

func init() {
	serviceData = make(map[string]serviceDatum)

	// Data from names_data.hcl
	if err := readHCLIntoServiceData(); err != nil {
		log.Fatalf("reading HCL into service data: %s", err)
	}
}

func readHCLIntoServiceData() error {
	// names_data.hcl is dynamically embedded so changes, additions should be made
	// there also

	d, err := data.ReadAllServiceData()
	if err != nil {
		return fmt.Errorf("reading HCL into service data: %w", err)
	}

	for _, l := range d {
		if l.Exclude() {
			continue
		}

		if l.NotImplemented() && !l.EndpointOnly() {
			continue
		}

		p := l.ProviderPackage()

		sd := serviceDatum{
			AWSServiceEnvVar:   l.AWSServiceEnvVar(),
			Brand:              l.Brand(),
			ClientSDKV1:        l.ClientSDKV1(),
			DeprecatedEnvVar:   l.DeprecatedEnvVar(),
			GoV1ClientTypeName: l.GoV1ClientTypeName(),
			HumanFriendly:      l.HumanFriendly(),
			ProviderNameUpper:  l.ProviderNameUpper(),
			SDKID:              l.SDKID(),
			TFAWSEnvVar:        l.TFAWSEnvVar(),
		}

		a := []string{p}

		if len(l.Aliases()) > 0 {
			a = append(a, l.Aliases()...)
		}

		sd.Aliases = a

		serviceData[p] = sd
	}

	return nil
}

func ProviderPackageForAlias(serviceAlias string) (string, error) {
	for k, v := range serviceData {
		for _, hclKey := range v.Aliases {
			if serviceAlias == hclKey {
				return k, nil
			}
		}
	}

	return "", fmt.Errorf("unable to find service for service alias %s", serviceAlias)
}

func ProviderPackages() []string {
	keys := make([]string, len(serviceData))

	i := 0
	for k := range serviceData {
		keys[i] = k
		i++
	}

	return keys
}

func Aliases() []string {
	keys := make([]string, 0)

	for _, v := range serviceData {
		keys = append(keys, v.Aliases...)
	}

	return keys
}

type Endpoint struct {
	ProviderPackage string
	Aliases         []string
}

func Endpoints() []Endpoint {
	endpoints := make([]Endpoint, 0, len(serviceData))

	for k, v := range serviceData {
		ep := Endpoint{
			ProviderPackage: k,
		}
		if len(v.Aliases) > 1 {
			ep.Aliases = v.Aliases[1:]
		}
		endpoints = append(endpoints, ep)
	}

	return endpoints
}

func ProviderNameUpper(service string) (string, error) {
	if v, ok := serviceData[service]; ok {
		return v.ProviderNameUpper, nil
	}

	return "", fmt.Errorf("no service data found for %s", service)
}

// Deprecated `AWS_<service>_ENDPOINT` envvar defined for some services
func DeprecatedEnvVar(service string) string {
	if v, ok := serviceData[service]; ok {
		return v.DeprecatedEnvVar
	}

	return ""
}

// Deprecated `TF_AWS_<service>_ENDPOINT` envvar defined for some services
func TFAWSEnvVar(service string) string {
	if v, ok := serviceData[service]; ok {
		return v.TFAWSEnvVar
	}

	return ""
}

// Standard service endpoint envvar defined by AWS
func AWSServiceEnvVar(service string) string {
	if v, ok := serviceData[service]; ok {
		return v.AWSServiceEnvVar
	}

	return ""
}

// Service SDK ID from AWS SDK for Go v2
func SDKID(service string) string {
	if v, ok := serviceData[service]; ok {
		return v.SDKID
	}

	return ""
}

func ClientSDKV1(service string) bool {
	if v, ok := serviceData[service]; ok {
		return v.ClientSDKV1
	}

	return false
}

func FullHumanFriendly(service string) (string, error) {
	if v, ok := serviceData[service]; ok {
		if v.Brand == "" {
			return v.HumanFriendly, nil
		}

		return fmt.Sprintf("%s %s", v.Brand, v.HumanFriendly), nil
	}

	if s, err := ProviderPackageForAlias(service); err == nil {
		return FullHumanFriendly(s)
	}

	return "", fmt.Errorf("no service data found for %s", service)
}

func HumanFriendly(service string) (string, error) {
	if v, ok := serviceData[service]; ok {
		return v.HumanFriendly, nil
	}

	if s, err := ProviderPackageForAlias(service); err == nil {
		return HumanFriendly(s)
	}

	return "", fmt.Errorf("no service data found for %s", service)
}

func AWSGoV1ClientTypeName(providerPackage string) (string, error) {
	if v, ok := serviceData[providerPackage]; ok {
		return v.GoV1ClientTypeName, nil
	}

	return "", fmt.Errorf("getting AWS SDK Go v1 client type name, %s not found", providerPackage)
}<|MERGE_RESOLUTION|>--- conflicted
+++ resolved
@@ -293,11 +293,7 @@
 	return strings.Join(parts, ".")
 }
 
-<<<<<<< HEAD
 // Type ServiceDatum corresponds closely to attributes and blocks in `data/names_data.hcl` and are
-=======
-// Type serviceDatum corresponds closely to columns in `data/names_data.csv` and are
->>>>>>> 8539002c
 // described in detail in README.md.
 type serviceDatum struct {
 	Aliases            []string
