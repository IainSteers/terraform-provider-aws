// Copyright (c) HashiCorp, Inc.
// SPDX-License-Identifier: MPL-2.0

// Package names provides constants for AWS service names that are used as keys
// for the endpoints slice in internal/conns/conns.go. The package also exposes
// access to data found in the data/names_data.csv file, which provides additional
// service-related name information.
//
// Consumers of the names package include the conns package
// (internal/conn/conns.go), the provider package
// (internal/provider/provider.go), generators, and the skaff tool.
//
// It is very important that information in the data/names_data.csv be exactly
// correct because the Terrform AWS Provider relies on the information to
// function correctly.
package names

import (
	"fmt"
	"log"
	"slices"
	"strings"

	"github.com/hashicorp/terraform-provider-aws/names/data"
)

// Endpoint constants defined by the AWS SDK v1 but not defined in the AWS SDK v2.
const (
	ACMPCAEndpointID                     = "acm-pca"
	AMPEndpointID                        = "aps"
	APIGatewayID                         = "apigateway"
	APIGatewayV2EndpointID               = "apigateway"
	AccessAnalyzerEndpointID             = "access-analyzer"
	AmplifyEndpointID                    = "amplify"
	AppConfigEndpointID                  = "appconfig"
	AppFabricEndpointID                  = "appfabric"
	AppIntegrationsEndpointID            = "app-integrations"
	AppStreamEndpointID                  = "appstream2"
	AppSyncEndpointID                    = "appsync"
	ApplicationAutoscalingEndpointID     = "application-autoscaling"
	ApplicationInsightsEndpointID        = "applicationinsights"
	AthenaEndpointID                     = "athena"
	AuditManagerEndpointID               = "auditmanager"
	AutoScalingPlansEndpointID           = "autoscaling-plans"
	BCMDataExportsEndpointID             = "bcm-data-exports"
	BackupEndpointID                     = "backup"
	BatchEndpointID                      = "batch"
	BedrockAgentEndpointID               = "bedrockagent"
	BedrockEndpointID                    = "bedrock"
	BudgetsEndpointID                    = "budgets"
	ChimeSDKMediaPipelinesEndpointID     = "media-pipelines-chime"
	ChimeSDKVoiceEndpointID              = "voice-chime"
	Cloud9EndpointID                     = "cloud9"
	CloudFormationEndpointID             = "cloudformation"
	CloudFrontEndpointID                 = "cloudfront"
	CloudSearchEndpointID                = "cloudsearch"
	CloudWatchEndpointID                 = "monitoring"
	CodeArtifactEndpointID               = "codeartifact"
	CodeGuruReviewerEndpointID           = "codeguru-reviewer"
	CodeStarConnectionsEndpointID        = "codestar-connections"
	CognitoIdentityEndpointID            = "cognito-identity"
	ComprehendEndpointID                 = "comprehend"
	ConfigServiceEndpointID              = "config"
<<<<<<< HEAD
	DataExchangeEndpointID               = "dataexchange"
=======
	DLMEndpointID                        = "dlm"
>>>>>>> 8539002c
	DevOpsGuruEndpointID                 = "devops-guru"
	DeviceFarmEndpointID                 = "devicefarm"
	ECREndpointID                        = "api.ecr"
	EFSEndpointID                        = "elasticfilesystem"
	EKSEndpointID                        = "eks"
	ELBEndpointID                        = "elasticloadbalancing"
	EMREndpointID                        = "elasticmapreduce"
	ElastiCacheEndpointID                = "elasticache"
	EventsEndpointID                     = "events"
	EvidentlyEndpointID                  = "evidently"
	FMSEndpointID                        = "fms"
	GrafanaEndpointID                    = "grafana"
	IVSChatEndpointID                    = "ivschat"
	IdentityStoreEndpointID              = "identitystore"
	Inspector2EndpointID                 = "inspector2"
	KMSEndpointID                        = "kms"
	KafkaConnectEndpointID               = "kafkaconnect"
	KendraEndpointID                     = "kendra"
	LambdaEndpointID                     = "lambda"
	LexV2ModelsEndpointID                = "models-v2-lex"
	M2EndpointID                         = "m2"
	MQEndpointID                         = "mq"
	MediaConvertEndpointID               = "mediaconvert"
	MediaLiveEndpointID                  = "medialive"
	ObservabilityAccessManagerEndpointID = "oam"
	OpenSearchIngestionEndpointID        = "osis"
	OpenSearchServerlessEndpointID       = "aoss"
	PaymentCryptographyEndpointID        = "paymentcryptography"
	PipesEndpointID                      = "pipes"
	PollyEndpointID                      = "polly"
	QLDBEndpointID                       = "qldb"
	RUMEndpointID                        = "rum"
	RedshiftEndpointID                   = "redshift"
	RedshiftServerlessEndpointID         = "redshift-serverless"
	RekognitionEndpointID                = "rekognition"
	ResourceExplorer2EndpointID          = "resource-explorer-2"
	RolesAnywhereEndpointID              = "rolesanywhere"
	Route53DomainsEndpointID             = "route53domains"
	SSMEndpointID                        = "ssm"
	SSMIncidentsEndpointID               = "ssm-incidents"
	SSOAdminEndpointID                   = "sso"
	STSEndpointID                        = "sts"
	SchedulerEndpointID                  = "scheduler"
	SchemasEndpointID                    = "schemas"
	ServiceCatalogAppRegistryEndpointID  = "servicecatalog-appregistry"
	ServiceDiscoveryEndpointID           = "servicediscovery"
	ServiceQuotasEndpointID              = "servicequotas"
	ShieldEndpointID                     = "shield"
	TranscribeEndpointID                 = "transcribe"
	TransferEndpointID                   = "transfer"
	VPCLatticeEndpointID                 = "vpc-lattice"
	VerifiedPermissionsEndpointID        = "verifiedpermissions"
	WAFEndpointID                        = "waf"
	WAFRegionalEndpointID                = "waf-regional"
)

// These should move to aws-sdk-go-base.
// See https://github.com/hashicorp/aws-sdk-go-base/issues/649.
const (
	ChinaPartitionID      = "aws-cn"     // AWS China partition.
	ISOPartitionID        = "aws-iso"    // AWS ISO (US) partition.
	ISOBPartitionID       = "aws-iso-b"  // AWS ISOB (US) partition.
	ISOEPartitionID       = "aws-iso-e"  // AWS ISOE (Europe) partition.
	ISOFPartitionID       = "aws-iso-f"  // AWS ISOF partition.
	StandardPartitionID   = "aws"        // AWS Standard partition.
	USGovCloudPartitionID = "aws-us-gov" // AWS GovCloud (US) partition.
)

const (
	// AWS Standard partition's regions.
	GlobalRegionID = "aws-global" // AWS Standard global region.

	AFSouth1RegionID     = "af-south-1"     // Africa (Cape Town).
	APEast1RegionID      = "ap-east-1"      // Asia Pacific (Hong Kong).
	APNortheast1RegionID = "ap-northeast-1" // Asia Pacific (Tokyo).
	APNortheast2RegionID = "ap-northeast-2" // Asia Pacific (Seoul).
	APNortheast3RegionID = "ap-northeast-3" // Asia Pacific (Osaka).
	APSouth1RegionID     = "ap-south-1"     // Asia Pacific (Mumbai).
	APSouth2RegionID     = "ap-south-2"     // Asia Pacific (Hyderabad).
	APSoutheast1RegionID = "ap-southeast-1" // Asia Pacific (Singapore).
	APSoutheast2RegionID = "ap-southeast-2" // Asia Pacific (Sydney).
	APSoutheast3RegionID = "ap-southeast-3" // Asia Pacific (Jakarta).
	APSoutheast4RegionID = "ap-southeast-4" // Asia Pacific (Melbourne).
	CACentral1RegionID   = "ca-central-1"   // Canada (Central).
	CAWest1RegionID      = "ca-west-1"      // Canada West (Calgary).
	EUCentral1RegionID   = "eu-central-1"   // Europe (Frankfurt).
	EUCentral2RegionID   = "eu-central-2"   // Europe (Zurich).
	EUNorth1RegionID     = "eu-north-1"     // Europe (Stockholm).
	EUSouth1RegionID     = "eu-south-1"     // Europe (Milan).
	EUSouth2RegionID     = "eu-south-2"     // Europe (Spain).
	EUWest1RegionID      = "eu-west-1"      // Europe (Ireland).
	EUWest2RegionID      = "eu-west-2"      // Europe (London).
	EUWest3RegionID      = "eu-west-3"      // Europe (Paris).
	ILCentral1RegionID   = "il-central-1"   // Israel (Tel Aviv).
	MECentral1RegionID   = "me-central-1"   // Middle East (UAE).
	MESouth1RegionID     = "me-south-1"     // Middle East (Bahrain).
	SAEast1RegionID      = "sa-east-1"      // South America (Sao Paulo).
	USEast1RegionID      = "us-east-1"      // US East (N. Virginia).
	USEast2RegionID      = "us-east-2"      // US East (Ohio).
	USWest1RegionID      = "us-west-1"      // US West (N. California).
	USWest2RegionID      = "us-west-2"      // US West (Oregon).

	// AWS China partition's regions.
	CNNorth1RegionID     = "cn-north-1"     // China (Beijing).
	CNNorthwest1RegionID = "cn-northwest-1" // China (Ningxia).

	// AWS GovCloud (US) partition's regions.
	USGovEast1RegionID = "us-gov-east-1" // AWS GovCloud (US-East).
	USGovWest1RegionID = "us-gov-west-1" // AWS GovCloud (US-West).

	// AWS ISO (US) partition's regions.
	USISOEast1RegionID = "us-iso-east-1" // US ISO East.
	USISOWest1RegionID = "us-iso-west-1" // US ISO WEST.

	// AWS ISOB (US) partition's regions.
	USISOBEast1RegionID = "us-isob-east-1" // US ISOB East (Ohio).

	// AWS ISOF partition's regions.
	EUISOEWest1RegionID = "eu-isoe-west-1" // EU ISOE West.
)

var allRegionIDs = []string{
	AFSouth1RegionID,
	APEast1RegionID,
	APNortheast1RegionID,
	APNortheast2RegionID,
	APNortheast3RegionID,
	APSouth1RegionID,
	APSouth2RegionID,
	APSoutheast1RegionID,
	APSoutheast2RegionID,
	APSoutheast3RegionID,
	APSoutheast4RegionID,
	CACentral1RegionID,
	CAWest1RegionID,
	EUCentral1RegionID,
	EUCentral2RegionID,
	EUNorth1RegionID,
	EUSouth1RegionID,
	EUSouth2RegionID,
	EUWest1RegionID,
	EUWest2RegionID,
	EUWest3RegionID,
	ILCentral1RegionID,
	MECentral1RegionID,
	MESouth1RegionID,
	SAEast1RegionID,
	USEast1RegionID,
	USEast2RegionID,
	USWest1RegionID,
	USWest2RegionID,
	CNNorth1RegionID,
	CNNorthwest1RegionID,
	USGovEast1RegionID,
	USGovWest1RegionID,
	USISOEast1RegionID,
	USISOWest1RegionID,
	USISOBEast1RegionID,
	EUISOEWest1RegionID,
}

func Regions() []string {
	return slices.Clone(allRegionIDs)
}

func DNSSuffixForPartition(partition string) string {
	switch partition {
	case "":
		return ""
	case ChinaPartitionID:
		return "amazonaws.com.cn"
	case ISOPartitionID:
		return "c2s.ic.gov"
	case ISOBPartitionID:
		return "sc2s.sgov.gov"
	case ISOEPartitionID:
		return "cloud.adc-e.uk"
	case ISOFPartitionID:
		return "csp.hci.ic.gov"
	default:
		return "amazonaws.com"
	}
}

func IsOptInRegion(region string) bool {
	switch region {
	case AFSouth1RegionID,
		APEast1RegionID, APSouth2RegionID,
		APSoutheast3RegionID, APSoutheast4RegionID,
		CAWest1RegionID,
		EUCentral2RegionID,
		EUSouth1RegionID, EUSouth2RegionID,
		ILCentral1RegionID,
		MECentral1RegionID,
		MESouth1RegionID:
		return true
	default:
		return false
	}
}

func PartitionForRegion(region string) string {
	switch region {
	case "":
		return ""
	case CNNorth1RegionID, CNNorthwest1RegionID:
		return ChinaPartitionID
	case USISOEast1RegionID, USISOWest1RegionID:
		return ISOPartitionID
	case USISOBEast1RegionID:
		return ISOBPartitionID
	case EUISOEWest1RegionID:
		return ISOEPartitionID
	case USGovEast1RegionID, USGovWest1RegionID:
		return USGovCloudPartitionID
	default:
		return StandardPartitionID
	}
}

// ReverseDNS switches a DNS hostname to reverse DNS and vice-versa.
func ReverseDNS(hostname string) string {
	parts := strings.Split(hostname, ".")

	for i, j := 0, len(parts)-1; i < j; i, j = i+1, j-1 {
		parts[i], parts[j] = parts[j], parts[i]
	}

	return strings.Join(parts, ".")
}

// Type serviceDatum corresponds closely to columns in `data/names_data.csv` and are
// described in detail in README.md.
type serviceDatum struct {
	Aliases            []string
	AWSServiceEnvVar   string
	Brand              string
	ClientSDKV1        bool
	DeprecatedEnvVar   string
	GoV1ClientTypeName string
	HumanFriendly      string
	ProviderNameUpper  string
	SDKID              string
	TFAWSEnvVar        string
}

// serviceData key is the AWS provider service package
var serviceData map[string]serviceDatum

func init() {
	serviceData = make(map[string]serviceDatum)

	// Data from names_data.csv
	if err := readCSVIntoServiceData(); err != nil {
		log.Fatalf("reading CSV into service data: %s", err)
	}
}

func readCSVIntoServiceData() error {
	// names_data.csv is dynamically embedded so changes, additions should be made
	// there also

	d, err := data.ReadAllServiceData()
	if err != nil {
		return fmt.Errorf("reading CSV into service data: %w", err)
	}

	for _, l := range d {
		if l.Exclude() {
			continue
		}

		if l.NotImplemented() && !l.EndpointOnly() {
			continue
		}

		p := l.ProviderPackage()

		sd := serviceDatum{
			AWSServiceEnvVar:   l.AWSServiceEnvVar(),
			Brand:              l.Brand(),
			ClientSDKV1:        l.ClientSDKV1(),
			DeprecatedEnvVar:   l.DeprecatedEnvVar(),
			GoV1ClientTypeName: l.GoV1ClientTypeName(),
			HumanFriendly:      l.HumanFriendly(),
			ProviderNameUpper:  l.ProviderNameUpper(),
			SDKID:              l.SDKID(),
			TFAWSEnvVar:        l.TFAWSEnvVar(),
		}

		a := []string{p}

		if len(l.Aliases()) > 0 {
			a = append(a, l.Aliases()...)
		}

		sd.Aliases = a

		serviceData[p] = sd
	}

	return nil
}

func ProviderPackageForAlias(serviceAlias string) (string, error) {
	for k, v := range serviceData {
		for _, hclKey := range v.Aliases {
			if serviceAlias == hclKey {
				return k, nil
			}
		}
	}

	return "", fmt.Errorf("unable to find service for service alias %s", serviceAlias)
}

func ProviderPackages() []string {
	keys := make([]string, len(serviceData))

	i := 0
	for k := range serviceData {
		keys[i] = k
		i++
	}

	return keys
}

func Aliases() []string {
	keys := make([]string, 0)

	for _, v := range serviceData {
		keys = append(keys, v.Aliases...)
	}

	return keys
}

type Endpoint struct {
	ProviderPackage string
	Aliases         []string
}

func Endpoints() []Endpoint {
	endpoints := make([]Endpoint, 0, len(serviceData))

	for k, v := range serviceData {
		ep := Endpoint{
			ProviderPackage: k,
		}
		if len(v.Aliases) > 1 {
			ep.Aliases = v.Aliases[1:]
		}
		endpoints = append(endpoints, ep)
	}

	return endpoints
}

func ProviderNameUpper(service string) (string, error) {
	if v, ok := serviceData[service]; ok {
		return v.ProviderNameUpper, nil
	}

	return "", fmt.Errorf("no service data found for %s", service)
}

// Deprecated `AWS_<service>_ENDPOINT` envvar defined for some services
func DeprecatedEnvVar(service string) string {
	if v, ok := serviceData[service]; ok {
		return v.DeprecatedEnvVar
	}

	return ""
}

// Deprecated `TF_AWS_<service>_ENDPOINT` envvar defined for some services
func TFAWSEnvVar(service string) string {
	if v, ok := serviceData[service]; ok {
		return v.TFAWSEnvVar
	}

	return ""
}

// Standard service endpoint envvar defined by AWS
func AWSServiceEnvVar(service string) string {
	if v, ok := serviceData[service]; ok {
		return v.AWSServiceEnvVar
	}

	return ""
}

// Service SDK ID from AWS SDK for Go v2
func SDKID(service string) string {
	if v, ok := serviceData[service]; ok {
		return v.SDKID
	}

	return ""
}

func ClientSDKV1(service string) bool {
	if v, ok := serviceData[service]; ok {
		return v.ClientSDKV1
	}

	return false
}

func FullHumanFriendly(service string) (string, error) {
	if v, ok := serviceData[service]; ok {
		if v.Brand == "" {
			return v.HumanFriendly, nil
		}

		return fmt.Sprintf("%s %s", v.Brand, v.HumanFriendly), nil
	}

	if s, err := ProviderPackageForAlias(service); err == nil {
		return FullHumanFriendly(s)
	}

	return "", fmt.Errorf("no service data found for %s", service)
}

func HumanFriendly(service string) (string, error) {
	if v, ok := serviceData[service]; ok {
		return v.HumanFriendly, nil
	}

	if s, err := ProviderPackageForAlias(service); err == nil {
		return HumanFriendly(s)
	}

	return "", fmt.Errorf("no service data found for %s", service)
}

func AWSGoV1ClientTypeName(providerPackage string) (string, error) {
	if v, ok := serviceData[providerPackage]; ok {
		return v.GoV1ClientTypeName, nil
	}

	return "", fmt.Errorf("getting AWS SDK Go v1 client type name, %s not found", providerPackage)
}<|MERGE_RESOLUTION|>--- conflicted
+++ resolved
@@ -61,13 +61,10 @@
 	CognitoIdentityEndpointID            = "cognito-identity"
 	ComprehendEndpointID                 = "comprehend"
 	ConfigServiceEndpointID              = "config"
-<<<<<<< HEAD
 	DataExchangeEndpointID               = "dataexchange"
-=======
-	DLMEndpointID                        = "dlm"
->>>>>>> 8539002c
 	DevOpsGuruEndpointID                 = "devops-guru"
 	DeviceFarmEndpointID                 = "devicefarm"
+	DLMEndpointID                        = "dlm"
 	ECREndpointID                        = "api.ecr"
 	EFSEndpointID                        = "elasticfilesystem"
 	EKSEndpointID                        = "eks"
